--- conflicted
+++ resolved
@@ -82,15 +82,11 @@
     try {
       setLoading(true);
       const receiptData = getReceiptData();
-<<<<<<< HEAD
-      await previewReceipt(receiptData);
-=======
       previewReceipt(receiptData);
       toast({
         title: 'Opening Preview',
         description: 'Your receipt is opening in a new window.',
       });
->>>>>>> 2fd6a6a3
     } catch (error: any) {
       console.error('Error previewing receipt:', error);
       toast({
