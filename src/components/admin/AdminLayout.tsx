import React, { useState } from "react";
import { Link, useLocation, useNavigate } from "react-router-dom";
import {
  SidebarProvider,
  Sidebar,
  SidebarContent,
  SidebarHeader,
  SidebarFooter,
  SidebarGroup,
  SidebarGroupLabel,
  SidebarMenu,
  SidebarMenuItem,
  SidebarMenuButton,
  SidebarSeparator,
  SidebarInset,
  SidebarTrigger,
  SidebarRail,
} from "@/components/ui/sidebar";
import { Button } from "@/components/ui/button";
import { Input } from "@/components/ui/input";
import {
  DropdownMenu,
  DropdownMenuContent,
  DropdownMenuItem,
  DropdownMenuLabel,
  DropdownMenuSeparator,
  DropdownMenuTrigger,
} from "@/components/ui/dropdown-menu";
import {
  AlertDialog,
  AlertDialogAction,
  AlertDialogCancel,
  AlertDialogContent,
  AlertDialogDescription,
  AlertDialogFooter,
  AlertDialogHeader,
  AlertDialogTitle,
} from "@/components/ui/alert-dialog";
import {
  LayoutDashboard,
  CheckCircle,
  Users,
  Building2,
  DollarSign,
  FileText,
  Settings,
  ShieldCheck,
  LineChart,
  LogOut,
  User,
  Loader2,
  Target,
  Activity,
  UserCog,
} from "lucide-react";
import { useAuth } from "@/hooks/useAuth";
import { toast } from "@/hooks/use-toast";
import { performCompleteLogout } from "@/utils/sessionManager";

interface AdminLayoutProps {
  title?: string;
  children: React.ReactNode;
}

const NavItem: React.FC<{
  to: string;
  icon: React.ReactNode;
  label: string;
}> = ({ to, icon, label }) => {
  const location = useLocation();
  const isActive =
    location.pathname === to || location.pathname.startsWith(`${to}/`);
  return (
    <SidebarMenuItem>
      <SidebarMenuButton asChild isActive={isActive} tooltip={label}>
        <Link to={to} className="flex items-center gap-2">
          <span className="text-clearcause-primary">{icon}</span>
          <span>{label}</span>
        </Link>
      </SidebarMenuButton>
    </SidebarMenuItem>
  );
};

const AdminLayout: React.FC<AdminLayoutProps> = ({
  title = "Dashboard",
  children,
}) => {
  const { user, signOut } = useAuth();
  const navigate = useNavigate();
  const [isLoggingOut, setIsLoggingOut] = useState(false);
  const [showLogoutDialog, setShowLogoutDialog] = useState(false);

  const handleLogoutConfirm = async () => {
    setIsLoggingOut(true);
    setShowLogoutDialog(false);
    try {
      const result = await signOut();
      if (result.success) {
        toast({
          title: "Logged out successfully",
          description: "You have been signed out of your admin account.",
        });
        // Use enhanced complete logout for session isolation
        await performCompleteLogout("/login");
      } else {
        toast({
          title: "Logout failed",
          description: result.error || "An error occurred during logout.",
          variant: "destructive",
        });
      }
    } catch (error) {
      console.error("Logout error:", error);
      toast({
        title: "Logout failed",
        description: "An unexpected error occurred.",
        variant: "destructive",
      });
      // Force cleanup even on error
      await performCompleteLogout("/login");
    } finally {
      setIsLoggingOut(false);
    }
  };

  const handleLogoutClick = () => {
    setShowLogoutDialog(true);
  };

  return (
    <SidebarProvider>
      <Sidebar variant="inset" collapsible="icon">
        <SidebarHeader className="pt-4">
          <Link to="/" className="flex items-center gap-2 px-2">
            <img
              src="/CLEARCAUSE-logo.svg"
              alt="ClearCause"
              className="h-8 w-auto"
            />
          </Link>
        </SidebarHeader>
        <SidebarContent>
          <SidebarGroup>
            <SidebarGroupLabel className="text-xs text-muted-foreground">
              Overview
            </SidebarGroupLabel>
            <SidebarMenu>
              <NavItem
                to="/admin/dashboard"
                icon={<LayoutDashboard className="h-4 w-4" />}
                label="Dashboard"
              />
              <NavItem
                to="/admin/activity"
                icon={<Activity className="h-4 w-4" />}
                label="Monitor Activity"
              />
            </SidebarMenu>
          </SidebarGroup>

          <SidebarSeparator />

          <SidebarGroup>
            <SidebarGroupLabel className="text-xs text-muted-foreground">
              Verification
            </SidebarGroupLabel>
            <SidebarMenu>
<<<<<<< HEAD
              <NavItem
                to="/admin/charity-verifications"
                icon={<ShieldCheck className="h-4 w-4" />}
                label="Charity Verifications"
              />
              <NavItem
                to="/admin/verifications"
                icon={<Target className="h-4 w-4" />}
                label="Milestone Proofs"
              />
              <NavItem
                to="/admin/payouts"
                icon={<DollarSign className="h-4 w-4" />}
                label="Fund Releases"
              />
=======
              <NavItem to="/admin/charity-verifications" icon={<ShieldCheck className="h-4 w-4" />} label="Charity Verifications" />
              <NavItem to="/admin/verifications" icon={<Target className="h-4 w-4" />} label="Milestone Proofs" />
>>>>>>> 2fd6a6a3
            </SidebarMenu>
          </SidebarGroup>

          <SidebarSeparator />

          <SidebarGroup>
            <SidebarGroupLabel className="text-xs text-muted-foreground">
              Management
            </SidebarGroupLabel>
            <SidebarMenu>
              <NavItem
                to="/admin/users"
                icon={<UserCog className="h-4 w-4" />}
                label="User Management"
              />
              <NavItem
                to="/admin/charities"
                icon={<Building2 className="h-4 w-4" />}
                label="Charities"
              />
              <NavItem
                to="/admin/campaigns"
                icon={<LineChart className="h-4 w-4" />}
                label="Campaigns"
              />
              <NavItem
                to="/admin/donors"
                icon={<Users className="h-4 w-4" />}
                label="Donors"
              />
              <NavItem
                to="/admin/donations"
                icon={<DollarSign className="h-4 w-4" />}
                label="Donations"
              />
              <NavItem
                to="/admin/logs"
                icon={<FileText className="h-4 w-4" />}
                label="Audit Logs"
              />
            </SidebarMenu>
          </SidebarGroup>
        </SidebarContent>
        <SidebarFooter>
          <Link to="/admin/settings">
            <Button variant="outline" className="w-full justify-start">
              <Settings className="h-4 w-4 mr-2" />
              Settings
            </Button>
          </Link>
        </SidebarFooter>
        <SidebarRail />
      </Sidebar>
      <SidebarInset>
        {/* Top bar */}
        <div className="sticky top-0 z-20 bg-background/80 backdrop-blur supports-[backdrop-filter]:bg-background/60 border-b">
          <div className="flex items-center h-14 px-4">
            <div className="flex items-center gap-2">
              <SidebarTrigger />
              <h1 className="text-lg font-semibold tracking-tight">
                <span className="text-clearcause-primary">{title}</span>
              </h1>
            </div>
            <div className="ml-auto flex items-center gap-3">
              <div className="hidden md:block w-64">
                <Input placeholder="Search…" className="h-8" />
              </div>
              <Link to={`/${user?.role || "admin"}/settings`}>
                <Button
                  variant="outline"
                  size="sm"
                  className="hidden md:inline-flex"
                >
                  <Settings className="h-4 w-4 mr-2" />
                  Settings
                </Button>
              </Link>
              <DropdownMenu>
                <DropdownMenuTrigger asChild>
                  <Button
                    variant="ghost"
                    className="flex items-center gap-2 h-auto p-2"
                  >
                    <div className="flex items-center justify-center w-8 h-8 bg-clearcause-primary text-white rounded-full text-xs font-medium">
                      {(user?.fullName || user?.email || "A")[0]?.toUpperCase()}
                    </div>
                    <div className="hidden sm:block leading-tight text-left">
                      <div className="text-xs font-medium">
                        {user?.fullName ||
                          user?.email?.split("@")[0] ||
                          "Admin"}
                      </div>
                      <div className="text-[10px] text-muted-foreground capitalize">
                        {user?.role || "admin"}
                      </div>
                    </div>
                  </Button>
                </DropdownMenuTrigger>
                <DropdownMenuContent align="end" className="w-56">
                  <DropdownMenuLabel>
                    <div className="flex flex-col space-y-1">
                      <p className="text-sm font-medium leading-none">
                        {user?.fullName || "Admin User"}
                      </p>
                      <p className="text-xs leading-none text-muted-foreground">
                        {user?.email}
                      </p>
                    </div>
                  </DropdownMenuLabel>
                  <DropdownMenuSeparator />
                  <DropdownMenuItem asChild>
                    <Link
                      to="/admin/settings"
                      className="w-full cursor-pointer"
                    >
                      <User className="mr-2 h-4 w-4" />
                      <span>Profile Settings</span>
                    </Link>
                  </DropdownMenuItem>
                  <DropdownMenuItem asChild>
                    <Link
                      to="/admin/settings"
                      className="w-full cursor-pointer"
                    >
                      <Settings className="mr-2 h-4 w-4" />
                      <span>Admin Settings</span>
                    </Link>
                  </DropdownMenuItem>
                  <DropdownMenuSeparator />
                  <DropdownMenuItem
                    onClick={handleLogoutClick}
                    disabled={isLoggingOut}
                    className="w-full text-red-600 focus:text-red-600 cursor-pointer"
                  >
                    <LogOut className="mr-2 h-4 w-4" />
                    <span>{isLoggingOut ? "Signing out..." : "Sign out"}</span>
                  </DropdownMenuItem>
                </DropdownMenuContent>
              </DropdownMenu>
            </div>
          </div>
        </div>
        {/* Page content */}
        <div className="p-6 bg-clearcause-background min-h-[calc(100vh-3.5rem)]">
          <div className="max-w-7xl mx-auto">{children}</div>
        </div>
      </SidebarInset>

      {/* Logout Confirmation Dialog */}
      <AlertDialog open={showLogoutDialog} onOpenChange={setShowLogoutDialog}>
        <AlertDialogContent>
          <AlertDialogHeader>
            <AlertDialogTitle className="flex items-center gap-2">
              <LogOut className="h-5 w-5 text-red-600" />
              Confirm Sign Out
            </AlertDialogTitle>
            <AlertDialogDescription>
              Are you sure you want to sign out of your admin account? You will
              need to log in again to access the admin dashboard.
            </AlertDialogDescription>
          </AlertDialogHeader>
          <AlertDialogFooter>
            <AlertDialogCancel disabled={isLoggingOut}>
              Cancel
            </AlertDialogCancel>
            <AlertDialogAction
              onClick={handleLogoutConfirm}
              disabled={isLoggingOut}
              className="bg-red-600 hover:bg-red-700 focus:ring-red-600"
            >
              {isLoggingOut ? (
                <>
                  <Loader2 className="mr-2 h-4 w-4 animate-spin" />
                  Signing out...
                </>
              ) : (
                <>
                  <LogOut className="mr-2 h-4 w-4" />
                  Sign out
                </>
              )}
            </AlertDialogAction>
          </AlertDialogFooter>
        </AlertDialogContent>
      </AlertDialog>
    </SidebarProvider>
  );
};

export default AdminLayout;<|MERGE_RESOLUTION|>--- conflicted
+++ resolved
@@ -166,26 +166,8 @@
               Verification
             </SidebarGroupLabel>
             <SidebarMenu>
-<<<<<<< HEAD
-              <NavItem
-                to="/admin/charity-verifications"
-                icon={<ShieldCheck className="h-4 w-4" />}
-                label="Charity Verifications"
-              />
-              <NavItem
-                to="/admin/verifications"
-                icon={<Target className="h-4 w-4" />}
-                label="Milestone Proofs"
-              />
-              <NavItem
-                to="/admin/payouts"
-                icon={<DollarSign className="h-4 w-4" />}
-                label="Fund Releases"
-              />
-=======
               <NavItem to="/admin/charity-verifications" icon={<ShieldCheck className="h-4 w-4" />} label="Charity Verifications" />
               <NavItem to="/admin/verifications" icon={<Target className="h-4 w-4" />} label="Milestone Proofs" />
->>>>>>> 2fd6a6a3
             </SidebarMenu>
           </SidebarGroup>
 
