import React, { useState, useEffect } from "react";
import { useParams, useNavigate, Link } from "react-router-dom";
import {
  Plus,
  Trash2,
  Upload,
  Check,
  Info,
  ChevronRight,
  ChevronLeft,
  AlertTriangle,
  BadgeCheck,
  AlertCircle,
  Clock,
  User,
} from "lucide-react";
import { Button } from "@/components/ui/button";
import { Input } from "@/components/ui/input";
import { Textarea } from "@/components/ui/textarea";
import { Card, CardContent } from "@/components/ui/card";
import { Alert, AlertDescription, AlertTitle } from "@/components/ui/alert";
import {
  Select,
  SelectContent,
  SelectItem,
  SelectTrigger,
  SelectValue,
} from "@/components/ui/select";
import { MultiSelect } from "@/components/ui/multi-select";
import { useToast } from "@/hooks/use-toast";
import { useAuth } from "@/hooks/useAuth";
import CharityLayout from "@/components/layout/CharityLayout";
import * as campaignService from "@/services/campaignService";
import CampaignBanner from "@/components/ui/campaign/CampaignBanner";
import * as charityService from "@/services/charityService";
import { CampaignCreateData } from "@/lib/types";
import { getRelativeTime } from "@/utils/helpers";
import { waitForAuthReady } from "@/utils/authHelper";
import {
  uploadCampaignImage,
  validateFile,
  STORAGE_BUCKETS,
} from "@/services/fileUploadService";
import * as categoryService from "@/services/categoryService";

// Proof type options for milestone evidence
const PROOF_TYPE_OPTIONS = [
  { value: "receipts", label: "Official Receipts" },
  { value: "photos", label: "Photographs/Images" },
  { value: "videos", label: "Video Documentation" },
  { value: "certificates", label: "Certificates/Permits" },
  { value: "bank_statements", label: "Bank Statements" },
  { value: "invoices", label: "Invoices" },
  { value: "contracts", label: "Contracts/Agreements" },
  { value: "medical_records", label: "Medical Records" },
  { value: "progress_reports", label: "Progress Reports" },
  { value: "beneficiary_list", label: "Beneficiary List/Documentation" },
  { value: "other", label: "Other (Specify)" },
];

// TypeScript interfaces
interface Milestone {
  id: string;
  title: string;
  amount: number;
  evidenceDescriptions: string[]; // Now an array for multi-select
  customProofs: { [key: string]: string }; // Map of proofType -> customDescription for 'other' types
}

const CampaignForm: React.FC = () => {
  const { campaignId } = useParams();
  const navigate = useNavigate();
  const { toast } = useToast();
  const { user } = useAuth();
  const isEditMode = !!campaignId;
  const [currentStep, setCurrentStep] = useState(1);
  const [campaignImage, setCampaignImage] = useState<File | null>(null);
  const [imagePreview, setImagePreview] = useState<string | null>(null);
  const [existingImageUrl, setExistingImageUrl] = useState<string | null>(null);
  const [uploadProgress, setUploadProgress] = useState<number>(0);
  const [uploading, setUploading] = useState(false);
  const [loading, setLoading] = useState(false);
  const [verificationStatus, setVerificationStatus] = useState<string | null>(
    null
  );
  const [checkingVerification, setCheckingVerification] = useState(true);
  const [approvalFeedback, setApprovalFeedback] = useState<any>(null);
  const [categories, setCategories] = useState<
    Array<{
      id: string;
      name: string;
      slug: string;
      icon?: string;
      color?: string;
    }>
  >([]);

  // Form state
  const [campaignDetails, setCampaignDetails] = useState({
    title: "",
    description: "",
    category: "",
    location: "",
    goal: "",
    endDate: "",
  });

  const [milestones, setMilestones] = useState<Milestone[]>([
    { id: "1", title: "", amount: 0, evidenceDescriptions: [], customProofs: {} },
  ]);

  // Fetch categories on mount
  useEffect(() => {
    const fetchCategories = async () => {
      try {
        const result = await categoryService.getActiveCategories();
        if (result.success && result.data) {
          setCategories(result.data);
        }
      } catch (error) {
        console.error("Failed to fetch categories:", error);
        // Use fallback categories if fetch fails
        setCategories([
          { id: "1", name: "Education", slug: "education", icon: "📚" },
          { id: "2", name: "Healthcare", slug: "health", icon: "🏥" },
          { id: "3", name: "Environment", slug: "environment", icon: "🌱" },
          { id: "4", name: "Disaster Relief", slug: "disaster", icon: "🆘" },
          {
            id: "5",
            name: "Community Development",
            slug: "community",
            icon: "🏘️",
          },
          { id: "6", name: "Other", slug: "other", icon: "🤝" },
        ]);
      }
    };

    fetchCategories();
  }, []);

  // Check charity verification status
  useEffect(() => {
    const checkVerification = async () => {
      if (!user) return;

      try {
        setCheckingVerification(true);

        // Wait for auth to be fully ready before making RLS-dependent queries
        console.log("[CampaignForm] Waiting for auth to be ready...");
        const authReady = await waitForAuthReady(5000); // Wait up to 5 seconds

        if (!authReady) {
          console.warn(
            "[CampaignForm] Auth not ready, retrying in 1 second..."
          );
          // If auth isn't ready, wait a bit and the retry logic in getCharityByUserId will handle it
          await new Promise((resolve) => setTimeout(resolve, 1000));
        }

        console.log("[CampaignForm] Fetching charity verification status...");
        const charityResult = await charityService.getCharityByUserId(user.id);

        if (charityResult.success && charityResult.data) {
          console.log(
            "[CampaignForm] Charity verification status:",
            charityResult.data.verificationStatus
          );
          setVerificationStatus(charityResult.data.verificationStatus);
        } else {
          console.warn(
            "[CampaignForm] No charity data found, allowing creation"
          );
          // If we can't find charity data but no error, assume they can create
          // This prevents blocking legitimate users
          setVerificationStatus("approved");
        }
      } catch (error) {
        console.error("[CampaignForm] Error checking verification:", error);
        // On error, don't block - assume approved to prevent false negatives
        // The actual API will validate on submission anyway
        setVerificationStatus("approved");
      } finally {
        setCheckingVerification(false);
      }
    };

    checkVerification();
  }, [user]);

  // For edit mode, fetch existing campaign data
  useEffect(() => {
    const loadCampaignData = async () => {
      if (isEditMode && campaignId && user) {
        try {
          setLoading(true);
          const result = await campaignService.getCampaignById(
            campaignId,
            true
          );

          if (result.success && result.data) {
            const campaign = result.data;

            setCampaignDetails({
              title: campaign.title,
              description: campaign.description,
              category: campaign.category || "",
              location: campaign.location || "",
              goal: campaign.goalAmount.toString(),
              endDate: campaign.endDate || "",
            });

            if (campaign.milestones) {
              setMilestones(
                campaign.milestones.map((milestone, index) => {
                  const parsedEvidenceDescriptions: string[] = [];
                  const parsedCustomProofs: { [key: string]: string } = {};
                  const existingDesc = milestone.evidenceDescription || "";

                  // Attempt to parse existing single string into array
                  // This is a best-effort parsing for old string format
                  PROOF_TYPE_OPTIONS.forEach(option => {
                    if (existingDesc.includes(option.label) && option.value !== 'other') {
                      parsedEvidenceDescriptions.push(option.value);
                    }
                  });

                  if (existingDesc.startsWith("Other: ")) {
                      parsedEvidenceDescriptions.push("other");
                      parsedCustomProofs['other'] = existingDesc.replace("Other: ", "").trim();
                  } else if (existingDesc.includes("Other") && !parsedEvidenceDescriptions.includes("other")) {
                       // If "Other" is mentioned but not specifically "Other: Custom", still select 'other'
                       parsedEvidenceDescriptions.push("other");
                  }
                  // If after parsing, no options matched but there's a description, treat as custom 'other'
                  if (parsedEvidenceDescriptions.length === 0 && existingDesc.trim() !== "") {
                      parsedEvidenceDescriptions.push("other");
                      parsedCustomProofs['other'] = existingDesc;
                  }


                  return {
                    id: milestone.id || (index + 1).toString(),
                    title: milestone.title,
                    amount: milestone.targetAmount,
                    evidenceDescriptions: parsedEvidenceDescriptions,
                    customProofs: parsedCustomProofs,
                  };
                })
              );
            }

            if (campaign.imageUrl) {
              setImagePreview(campaign.imageUrl);
              setExistingImageUrl(campaign.imageUrl);
            }

            // Load approval feedback if campaign is in draft status
            if (campaign.status === "draft") {
              const historyResult =
                await campaignService.getCampaignApprovalHistory(
                  campaignId,
                  user.id
                );
              if (
                historyResult.success &&
                historyResult.data &&
                historyResult.data.length > 0
              ) {
                // Get the most recent feedback
                setApprovalFeedback(historyResult.data[0]);
              }
            }
          }
        } catch (error) {
          console.error("Failed to load campaign data:", error);
          toast({
            title: "Error",
            description: "Failed to load campaign data. Please try again.",
            variant: "destructive",
          });
        } finally {
          setLoading(false);
        }
      }
    };

    loadCampaignData();
  }, [isEditMode, campaignId, user, toast]);

  // Handle form field changes
  const handleInputChange = (
    e: React.ChangeEvent<
      HTMLInputElement | HTMLTextAreaElement | HTMLSelectElement
    >
  ) => {
    const { name, value } = e.target;
    setCampaignDetails((prev) => ({ ...prev, [name]: value }));
  };

  // Handle milestone changes
  const handleMilestoneChange = (
    index: number,
    field: keyof Milestone,
    value: string | number | string[]
  ) => {
    const updatedMilestones = [...milestones];
    if (field === "customProof") { // Special handling for customProof input
      updatedMilestones[index] = {
        ...updatedMilestones[index],
        customProofs: {
          ...updatedMilestones[index].customProofs,
          other: value as string, // Assuming 'other' is the key for generic custom proof
        },
      };
    } else {
      updatedMilestones[index] = { ...updatedMilestones[index], [field]: value };
    }
    setMilestones(updatedMilestones);
  };

  // Add a new milestone
  const addMilestone = () => {
    setMilestones([
      ...milestones,
      {
        id: Date.now().toString(),
        title: "",
        amount: 0,
        evidenceDescription: "",
      },
    ]);
  };

  // Remove a milestone
  const removeMilestone = (index: number) => {
    if (milestones.length > 1) {
      const updatedMilestones = [...milestones];
      updatedMilestones.splice(index, 1);
      setMilestones(updatedMilestones);
    }
  };

  // Handle campaign image upload
  const handleImageUpload = (e: React.ChangeEvent<HTMLInputElement>) => {
    if (e.target.files && e.target.files[0]) {
      const file = e.target.files[0];

      // Validate file before setting
      const validation = validateFile(file, STORAGE_BUCKETS.CAMPAIGN_IMAGES);
      if (!validation.valid) {
        toast({
          title: "Invalid File",
          description: validation.error,
          variant: "destructive",
        });
        e.target.value = ""; // Reset file input
        return;
      }

      setCampaignImage(file);

      // Create a preview URL
      const reader = new FileReader();
      reader.onloadend = () => {
        setImagePreview(reader.result as string);
      };
      reader.readAsDataURL(file);
    }
  };

  // Handle form submission
  const handleSubmit = async (isDraft: boolean = false) => {
    // Validate image requirement (unless editing with existing image)
    if (!imagePreview && !existingImageUrl) {
      toast({
        title: "Image Required",
        description: "Please upload a campaign image before submitting",
        variant: "destructive",
      });
      setCurrentStep(1); // Go back to step 1 where image upload is
      return;
    }

    // Validate custom proof requirement
    const missingCustomProof = milestones.some(
      (m) =>
        m.evidenceDescriptions.includes("other") &&
        (!m.customProofs["other"] || m.customProofs["other"].trim() === "")
    );

    if (missingCustomProof) {
      toast({
        title: "Validation Error",
        description:
          "Please provide a custom proof description for milestones with 'Other' evidence type selected.",
        variant: "destructive",
      });
      return;
    }

    setLoading(true);

    try {
      if (!user) {
        throw new Error("User not authenticated");
      }

      // Upload campaign image if a new one was selected
      let imageUrl = existingImageUrl; // Keep existing URL by default
      if (campaignImage) {
        setUploading(true);
        setUploadProgress(30);

        const uploadResult = await uploadCampaignImage(
          campaignImage,
          campaignId
        );

        setUploadProgress(70);

        if (uploadResult.success && uploadResult.data) {
          imageUrl = uploadResult.data.publicUrl;
          setUploadProgress(100);
        } else {
          throw new Error("Failed to upload campaign image");
        }

        setUploading(false);
      }

      // Convert date to ISO datetime string if provided
      let endDateISO: string | undefined = undefined;
      if (campaignDetails.endDate) {
        const endDate = new Date(campaignDetails.endDate);
        // Set to end of day (23:59:59) in local timezone
        endDate.setHours(23, 59, 59, 999);
        endDateISO = endDate.toISOString();
      }

      // Map form data to API format
      const campaignData: CampaignCreateData = {
        title: campaignDetails.title,
        description: campaignDetails.description,
        goalAmount: Number(campaignDetails.goal),
        imageUrl: imageUrl,
        endDate: endDateISO,
        category: campaignDetails.category || undefined,
        location: campaignDetails.location || undefined,
        status: isDraft ? "draft" : "pending",
        milestones: milestones.map((milestone) => {
          // Construct evidenceDesc as a single string from the array
          const selectedLabels: string[] = [];
          milestone.evidenceDescriptions.forEach(value => {
            if (value === "other") {
              selectedLabels.push(`Other: ${milestone.customProofs['other'] || 'N/A'}`);
            } else {
              const option = PROOF_TYPE_OPTIONS.find(opt => opt.value === value);
              if (option) {
                selectedLabels.push(option.label);
              }
            }
          });
          const evidenceDesc = selectedLabels.join(', ');

          return {
            title: milestone.title,
<<<<<<< HEAD
            description: null, // Don't use description for evidence anymore
=======
            description: milestone.title, // Use title for description as per previous pattern
>>>>>>> 04e22f8f
            targetAmount: Number(milestone.amount),
            evidenceDescription: evidenceDesc, // Send as single string to API
          };
        }),
      };

      if (isEditMode) {
        // Update existing campaign
        // When resubmitting after revision, it should go back to 'pending' for admin review
        const result = await campaignService.updateCampaign(
          campaignId!,
          { ...campaignData, status: isDraft ? "draft" : "pending" },
          user.id
        );

        if (result.success) {
          toast({
            title: isDraft ? "Draft Saved" : "Campaign Resubmitted",
            description: isDraft
              ? "Your campaign draft has been saved."
              : "Your campaign has been resubmitted for admin review.",
          });
          navigate("/charity/campaigns");
        }
      } else {
        // Create new campaign
        const result = await campaignService.createCampaign(
          campaignData,
          user.id
        );

        if (result.success) {
          toast({
            title: isDraft ? "Draft Saved" : "Campaign Created",
            description: isDraft
              ? "Your campaign draft has been saved."
              : "Your campaign has been submitted for review.",
          });
          navigate("/charity/campaigns");
        }
      }
    } catch (error) {
      console.error("Campaign submission error:", error);

      // Extract user-friendly error message
      let errorMessage = "Failed to save campaign. Please try again.";

      if (error instanceof Error) {
        // Handle validation errors - extract the actual message
        errorMessage = error.message;

        // If it's a validation error with field prefix, clean it up
        if (errorMessage.includes(":")) {
          const parts = errorMessage.split(":");
          if (parts.length > 1) {
            errorMessage = parts.slice(1).join(":").trim();
          }
        }
      }

      toast({
        title: "Error",
        description: errorMessage,
        variant: "destructive",
      });
    } finally {
      setLoading(false);
    }
  };

  // Navigate between form steps
  const goToNextStep = () => {
    // Validate Step 1 before proceeding
    if (currentStep === 1) {
      if (!campaignDetails.title.trim()) {
        toast({
          title: "Validation Error",
          description: "Please enter a campaign title",
          variant: "destructive",
        });
        return;
      }
      if (campaignDetails.description.length < 10) {
        toast({
          title: "Validation Error",
          description: "Campaign description must be at least 10 characters",
          variant: "destructive",
        });
        return;
      }
      if (!campaignDetails.category) {
        toast({
          title: "Validation Error",
          description: "Please select a category",
          variant: "destructive",
        });
        return;
      }
      if (!campaignDetails.location.trim()) {
        toast({
          title: "Validation Error",
          description: "Please enter a project location",
          variant: "destructive",
        });
        return;
      }
      // Validate image requirement
      if (!imagePreview && !existingImageUrl) {
        toast({
          title: "Image Required",
          description: "Please upload a campaign image to continue",
          variant: "destructive",
        });
        return;
      }
    }

    if (currentStep < 4) {
      setCurrentStep(currentStep + 1);
      window.scrollTo(0, 0);
    }
  };

  const goToPreviousStep = () => {
    if (currentStep > 1) {
      setCurrentStep(currentStep - 1);
      window.scrollTo(0, 0);
    }
  };

  // Calculate total milestone amount
  const totalMilestoneAmount = milestones.reduce(
    (sum, milestone) => sum + Number(milestone.amount),
    0
  );
  const goalAmount = Number(campaignDetails.goal) || 0;
  const milestoneAmountError =
    goalAmount > 0 && totalMilestoneAmount !== goalAmount;

  // Show loading state while checking verification
  if (checkingVerification) {
    return (
      <CharityLayout
        title={isEditMode ? "Edit Campaign" : "Create New Campaign"}
      >
        <div className="flex items-center justify-center min-h-[60vh]">
          <div className="w-8 h-8 border-4 border-blue-500 border-t-transparent rounded-full animate-spin" />
        </div>
      </CharityLayout>
    );
  }

  // Block campaign creation if charity is not verified
  if (!isEditMode && verificationStatus !== "approved") {
    return (
      <CharityLayout title="Create New Campaign">
        <div className="flex items-center justify-center min-h-[60vh]">
          <div className="text-center max-w-2xl px-4">
            <div className="bg-gradient-to-br from-orange-100 to-orange-50 p-6 rounded-full w-fit mx-auto mb-6 shadow-lg">
              <AlertTriangle className="h-16 w-16 text-orange-600" />
            </div>
            <h3 className="text-2xl font-bold text-gray-900 mb-3">
              Verification Required
            </h3>
            <p className="text-base text-gray-600 mb-8 leading-relaxed">
              You must complete and be approved for organization verification
              before you can create campaigns. This ensures transparency and
              builds trust with potential donors.
            </p>
            <div className="bg-gray-50 rounded-lg p-6 mb-8 text-left">
              <h4 className="font-semibold text-gray-900 mb-3">
                Current Status:
              </h4>
              <div className="flex items-center gap-2 text-gray-700">
                {verificationStatus === "pending" ||
                verificationStatus === "under_review" ? (
                  <>
                    <div className="w-3 h-3 bg-blue-500 rounded-full animate-pulse"></div>
                    <span>
                      Your verification is currently being reviewed by our team
                    </span>
                  </>
                ) : verificationStatus === "rejected" ||
                  verificationStatus === "resubmission_required" ? (
                  <>
                    <div className="w-3 h-3 bg-red-500 rounded-full"></div>
                    <span>Your verification needs to be resubmitted</span>
                  </>
                ) : (
                  <>
                    <div className="w-3 h-3 bg-gray-400 rounded-full"></div>
                    <span>
                      You haven't submitted a verification application yet
                    </span>
                  </>
                )}
              </div>
            </div>
            <div className="flex flex-col sm:flex-row gap-3 justify-center">
              <Button size="lg" asChild className="text-base">
                <Link to="/charity/verification/apply">
                  <BadgeCheck className="mr-2 h-5 w-5" />
                  {verificationStatus
                    ? "View Verification Status"
                    : "Start Verification"}
                </Link>
              </Button>
              <Button variant="outline" size="lg" asChild className="text-base">
                <Link to="/charity/dashboard">Back to Dashboard</Link>
              </Button>
            </div>
          </div>
        </div>
      </CharityLayout>
    );
  }

  return (
    <CharityLayout title={isEditMode ? "Edit Campaign" : "Create New Campaign"}>
      {/* Admin Revision Feedback Banner */}
      {approvalFeedback && approvalFeedback.action === "revision_requested" && (
        <Alert className="mb-6 border-l-4 border-l-amber-500 bg-amber-50/80">
          <div className="flex items-start gap-3">
            <div className="p-2 rounded-full bg-amber-100">
              <AlertTriangle className="h-5 w-5 text-amber-600" />
            </div>
            <div className="flex-1 space-y-3">
              <div>
                <AlertTitle className="text-lg font-semibold text-amber-900 mb-2">
                  ✏️ Admin Requested Changes
                </AlertTitle>
                <div className="flex items-center gap-3 text-sm text-gray-600 mb-3">
                  {approvalFeedback.admin?.full_name && (
                    <span className="flex items-center gap-1">
                      <User className="h-3 w-3" />
                      {approvalFeedback.admin.full_name}
                    </span>
                  )}
                  {approvalFeedback.requested_at && (
                    <span className="flex items-center gap-1">
                      <Clock className="h-3 w-3" />
                      {getRelativeTime(approvalFeedback.requested_at)}
                    </span>
                  )}
                </div>
              </div>

              {/* What needs to be changed */}
              <div className="p-4 rounded-lg bg-amber-100/50 border border-amber-200">
                <p className="font-medium text-sm text-amber-900 mb-1">
                  What needs to be changed:
                </p>
                <p className="text-gray-700">{approvalFeedback.reason}</p>
              </div>

              {/* Suggestions */}
              {approvalFeedback.suggestions && (
                <div className="p-4 rounded-lg bg-blue-50 border border-blue-200">
                  <p className="font-medium text-sm text-blue-900 mb-1 flex items-center gap-2">
                    <AlertCircle className="h-4 w-4" />
                    Admin Suggestions:
                  </p>
                  <p className="text-gray-700 text-sm">
                    {approvalFeedback.suggestions}
                  </p>
                </div>
              )}

              {/* Helper Text */}
              <AlertDescription className="text-sm text-gray-600 mt-3 flex items-start gap-2">
                <Info className="h-4 w-4 mt-0.5 flex-shrink-0" />
                <span>
                  Please review and address the feedback above, then resubmit
                  your campaign for review.
                </span>
              </AlertDescription>
            </div>
          </div>
        </Alert>
      )}

      {/* Step Indicator */}
      <div className="mb-8">
        <div className="flex justify-between items-center">
          {[1, 2, 3, 4].map((step) => (
            <div key={step} className="flex flex-col items-center">
              <div
                className={`flex items-center justify-center w-10 h-10 rounded-full border-2 ${
                  currentStep === step
                    ? "border-clearcause-primary bg-clearcause-primary text-white"
                    : currentStep > step
                    ? "border-clearcause-primary text-clearcause-primary"
                    : "border-gray-300 text-gray-400"
                }`}
              >
                {currentStep > step ? <Check className="w-5 h-5" /> : step}
              </div>
              <span
                className={`text-xs mt-2 ${
                  currentStep >= step ? "text-gray-700" : "text-gray-400"
                }`}
              >
                {step === 1 && "Campaign Details"}
                {step === 2 && "Funding Goal"}
                {step === 3 && "Define Milestones"}
                {step === 4 && "Evidence Requirements"}
              </span>
            </div>
          ))}
        </div>
        <div className="relative mt-2">
          <div className="absolute top-0 left-0 right-0 h-1 bg-gray-200 rounded-full">
            <div
              className="h-1 bg-clearcause-primary rounded-full transition-all"
              style={{ width: `${((currentStep - 1) / 3) * 100}%` }}
            ></div>
          </div>
        </div>
      </div>

      <Card>
        <CardContent className="p-6">
          {/* Step 1: Campaign Details */}
          {currentStep === 1 && (
            <div className="space-y-6">
              <h2 className="text-xl font-semibold">Campaign Details</h2>
              <p className="text-gray-600">
                Provide the basic information about your campaign.
              </p>

              <div className="space-y-4">
                <div>
                  <label
                    htmlFor="title"
                    className="block text-sm font-medium text-gray-700 mb-1"
                  >
                    Campaign Title*
                  </label>
                  <Input
                    id="title"
                    name="title"
                    value={campaignDetails.title}
                    onChange={handleInputChange}
                    placeholder="Enter a compelling title for your campaign"
                    required
                  />
                </div>

                <div>
                  <label
                    htmlFor="description"
                    className="block text-sm font-medium text-gray-700 mb-1"
                  >
                    Campaign Description*
                  </label>
                  <Textarea
                    id="description"
                    name="description"
                    value={campaignDetails.description}
                    onChange={handleInputChange}
                    placeholder="Describe your campaign's purpose, impact, and why people should donate"
                    rows={6}
                    required
                    className={
                      campaignDetails.description.length > 0 &&
                      campaignDetails.description.length < 10
                        ? "border-red-500"
                        : ""
                    }
                  />
                  <p
                    className={`text-sm mt-1 ${
                      campaignDetails.description.length < 10
                        ? "text-red-600"
                        : "text-gray-500"
                    }`}
                  >
                    {campaignDetails.description.length}/10 characters minimum
                  </p>
                </div>

                <div>
                  <label
                    htmlFor="category"
                    className="block text-sm font-medium text-gray-700 mb-1"
                  >
                    Campaign Category*
                  </label>
                  <select
                    id="category"
                    name="category"
                    value={campaignDetails.category}
                    onChange={handleInputChange}
                    className="block w-full rounded-md border border-gray-300 py-2 px-3 shadow-sm focus:outline-none focus:ring-clearcause-primary focus:border-clearcause-primary sm:text-sm"
                    required
                  >
                    <option value="">Select a category</option>
                    {categories.map((category) => (
                      <option key={category.id} value={category.slug}>
                        {category.icon && `${category.icon} `}
                        {category.name}
                      </option>
                    ))}
                  </select>
                </div>

                <div>
                  <label
                    htmlFor="location"
                    className="block text-sm font-medium text-gray-700 mb-1"
                  >
                    Project Location*
                  </label>
                  <Input
                    id="location"
                    name="location"
                    type="text"
                    value={campaignDetails.location}
                    onChange={handleInputChange}
                    placeholder="e.g., Cebu City, Philippines"
                    required
                  />
                  <p className="text-xs text-gray-500 mt-1">
                    Specify where the campaign/project will take place
                  </p>
                </div>

                <div>
                  <label
                    htmlFor="image"
                    className="block text-sm font-medium text-gray-700 mb-1"
                  >
                    Campaign Image*
                  </label>
                  <div
                    className={`mt-1 border-2 border-dashed rounded-md px-6 pt-5 pb-6 transition-colors ${
                      !imagePreview && !existingImageUrl
                        ? "border-red-300 bg-red-50/30"
                        : "border-gray-300 bg-white"
                    }`}
                  >
                    <div className="space-y-1 text-center">
                      {imagePreview ? (
                        <div className="mb-4">
                          <div className="max-w-4xl mx-auto">
                            <CampaignBanner
                              bannerUrl={imagePreview}
                              title={
                                campaignDetails.title || "Campaign Preview"
                              }
                            />
                          </div>
                          {uploading && (
                            <div className="mt-3">
                              <div className="h-2 bg-gray-200 rounded-full overflow-hidden">
                                <div
                                  className="h-full bg-clearcause-primary transition-all duration-300"
                                  style={{ width: `${uploadProgress}%` }}
                                />
                              </div>
                              <p className="text-sm text-gray-600 mt-1">
                                Uploading... {uploadProgress}%
                              </p>
                            </div>
                          )}
                        </div>
                      ) : (
                        <div className="flex justify-center">
                          <Upload className="h-12 w-12 text-gray-400" />
                        </div>
                      )}
                      <div className="flex text-sm text-gray-600 justify-center">
                        <label
                          htmlFor="file-upload"
                          className={`relative cursor-pointer rounded-md bg-white font-medium focus-within:outline-none focus-within:ring-2 focus-within:ring-clearcause-primary focus-within:ring-offset-2 ${
                            uploading
                              ? "text-gray-400 pointer-events-none"
                              : "text-clearcause-primary hover:text-clearcause-secondary"
                          }`}
                        >
                          <span>
                            {imagePreview ? "Replace image" : "Upload an image"}
                          </span>
                          <input
                            id="file-upload"
                            name="file-upload"
                            type="file"
                            className="sr-only"
                            accept="image/*"
                            onChange={handleImageUpload}
                            disabled={uploading}
                          />
                        </label>
                      </div>
                      <p className="text-xs text-gray-500">
                        PNG, JPG, WEBP up to 5MB (1200x800px recommended)
                      </p>
                      {!imagePreview && !existingImageUrl && (
                        <p className="text-xs text-red-600 mt-2 font-medium">
                          ⚠️ Campaign image is required to proceed to the next
                          step
                        </p>
                      )}
                    </div>
                  </div>
                </div>
              </div>
            </div>
          )}

          {/* Step 2: Funding Goal */}
          {currentStep === 2 && (
            <div className="space-y-6">
              <h2 className="text-xl font-semibold">Funding Goal</h2>
              <p className="text-gray-600">
                Set your campaign's financial target and timeline.
              </p>

              <div className="space-y-4">
                <div>
                  <label
                    htmlFor="goal"
                    className="block text-sm font-medium text-gray-700 mb-1"
                  >
                    Target Funding Amount (PHP)*
                  </label>
                  <div className="mt-1 relative rounded-md shadow-sm">
                    <div className="absolute inset-y-0 left-0 pl-3 flex items-center pointer-events-none">
                      <span className="text-gray-500 sm:text-sm">₱</span>
                    </div>
                    <Input
                      type="number"
                      name="goal"
                      id="goal"
                      className="pl-8"
                      value={campaignDetails.goal}
                      onChange={handleInputChange}
                      placeholder="0.00"
                      min="0"
                      step="1000"
                      required
                    />
                  </div>
                  <p className="mt-1 text-sm text-gray-500">
                    This is the total amount you aim to raise for your project.
                  </p>
                </div>

                <div>
                  <label
                    htmlFor="endDate"
                    className="block text-sm font-medium text-gray-700 mb-1"
                  >
                    Campaign End Date
                  </label>
                  <Input
                    type="date"
                    name="endDate"
                    id="endDate"
                    value={campaignDetails.endDate}
                    onChange={handleInputChange}
                    min={new Date().toISOString().split("T")[0]}
                    required
                  />
                  <p className="mt-1 text-sm text-gray-500">
                    If not set, your campaign will run until you manually close
                    it.
                  </p>
                </div>
              </div>
            </div>
          )}

          {/* Step 3: Define Milestones */}
          {currentStep === 3 && (
            <div className="space-y-6">
              <h2 className="text-xl font-semibold">Define Milestones</h2>
              <p className="text-gray-600">
                Break down your project into verifiable steps. The sum of
                milestone amounts should equal your total funding goal.
              </p>

              {milestoneAmountError && (
                <div className="bg-yellow-50 border border-yellow-200 rounded-md p-4 text-sm text-yellow-800">
                  <div className="flex">
                    <Info className="h-5 w-5 text-yellow-400 mr-2" />
                    <span>
                      The sum of milestone amounts (
                      {new Intl.NumberFormat("en-PH", {
                        style: "currency",
                        currency: "PHP",
                      }).format(totalMilestoneAmount)}
                      ) doesn't match your total funding goal (
                      {new Intl.NumberFormat("en-PH", {
                        style: "currency",
                        currency: "PHP",
                      }).format(goalAmount)}
                      ).
                    </span>
                  </div>
                </div>
              )}

              <div className="space-y-6">
                {milestones.map((milestone, index) => (
                  <div
                    key={milestone.id}
                    className="border rounded-md p-4 bg-gray-50"
                  >
                    <div className="flex justify-between items-center mb-4">
                      <h3 className="font-medium">Milestone {index + 1}</h3>
                      {milestones.length > 1 && (
                        <Button
                          type="button"
                          variant="outline"
                          size="sm"
                          onClick={() => removeMilestone(index)}
                          className="text-red-500 hover:text-red-700"
                        >
                          <Trash2 className="h-4 w-4 mr-1" /> Remove
                        </Button>
                      )}
                    </div>

                    <div className="space-y-4">
                      <div>
                        <label className="block text-sm font-medium text-gray-700 mb-1">
                          Milestone Title/Description*
                        </label>
                        <Input
                          value={milestone.title}
                          onChange={(e) =>
                            handleMilestoneChange(
                              index,
                              "title",
                              e.target.value
                            )
                          }
                          placeholder="e.g., Initial Assessment, Purchase Equipment"
                          required
                        />
                      </div>

                      <div>
                        <label className="block text-sm font-medium text-gray-700 mb-1">
                          Amount for this Milestone (PHP)*
                        </label>
                        <div className="mt-1 relative rounded-md shadow-sm">
                          <div className="absolute inset-y-0 left-0 pl-3 flex items-center pointer-events-none">
                            <span className="text-gray-500 sm:text-sm">₱</span>
                          </div>
                          <Input
                            type="number"
                            className="pl-8"
                            value={
                              milestone.amount === 0 ? "" : milestone.amount
                            }
                            onChange={(e) =>
                              handleMilestoneChange(
                                index,
                                "amount",
                                e.target.value === ""
                                  ? 0
                                  : Number(e.target.value)
                              )
                            }
                            placeholder="0.00"
                            min="0"
                            required
                          />
                        </div>
                      </div>
                    </div>
                  </div>
                ))}

                <Button
                  type="button"
                  variant="outline"
                  onClick={addMilestone}
                  className="w-full py-2"
                >
                  <Plus className="h-4 w-4 mr-2" /> Add Another Milestone
                </Button>

                <div className="flex justify-between items-center py-2 border-t">
                  <span className="font-medium">Total:</span>
                  <span
                    className={`font-bold ${
                      milestoneAmountError
                        ? "text-yellow-600"
                        : "text-green-600"
                    }`}
                  >
                    {new Intl.NumberFormat("en-PH", {
                      style: "currency",
                      currency: "PHP",
                    }).format(totalMilestoneAmount)}
                  </span>
                </div>
              </div>
            </div>
          )}

          {/* Step 4: Set Evidence Requirements */}
          {currentStep === 4 && (
            <div className="space-y-6">
              <h2 className="text-xl font-semibold">
                Set Evidence Requirements
              </h2>
              <p className="text-gray-600">
                Specify what proof will be required for ClearCause to verify
                each milestone. Clear requirements help build donor trust.
              </p>

              <div className="bg-blue-50 border border-blue-200 rounded-md p-4 text-sm text-blue-800 mb-6">
                <div className="flex">
                  <Info className="h-5 w-5 text-blue-400 mr-2 flex-shrink-0" />
                  <span>
                    Good evidence examples include: receipts, photographs,
                    official documents, videos of completed work, beneficiary
                    testimonials, etc.
                  </span>
                </div>
              </div>

              <div className="space-y-6">
                {milestones.map((milestone, index) => (
                  <div key={milestone.id} className="border rounded-md p-4">
                    <h3 className="font-medium mb-3">
                      Milestone {index + 1}: {milestone.title || "Untitled"}
                    </h3>

                    <div className="space-y-3">
                      <div>
                        <label className="block text-sm font-medium text-gray-700 mb-2">
                          Required Evidence Type*
                        </label>
                        <MultiSelect
                          options={PROOF_TYPE_OPTIONS}
                          selected={milestone.evidenceDescriptions || []}
                          onSelectedChange={(values) =>
                            handleMilestoneChange(
                              index,
                              "evidenceDescriptions",
                              values
                            )
                          }
                          placeholder="Select required proof types"
                        />
                      </div>

                      {/* Show custom input if "other" is selected */}
                      {milestone.evidenceDescriptions.includes("other") && (
                        <div>
                          <label className="block text-sm font-medium text-gray-700 mb-1">
                            Custom Proof Description for "Other"*
                          </label>
                          <Textarea
                            value={milestone.customProofs["other"] || ""}
                            onChange={(e) =>
                              handleMilestoneChange(
                                index,
                                "customProof", // Re-using customProof field for this specific handler
                                e.target.value
                              )
                            }
                            placeholder="Describe the specific evidence you will provide"
                            rows={3}
                            required
                          />
                        </div>
                      )}
                    </div>
                  </div>
                ))}
              </div>
            </div>
          )}

          {/* Navigation Buttons */}
          <div className="flex justify-between mt-8 pt-5 border-t">
            {currentStep > 1 ? (
              <Button
                type="button"
                variant="outline"
                onClick={goToPreviousStep}
              >
                <ChevronLeft className="h-4 w-4 mr-2" /> Previous Step
              </Button>
            ) : (
              <Button
                type="button"
                variant="outline"
                onClick={() => navigate("/charity/campaigns")}
              >
                Cancel
              </Button>
            )}

            <div className="space-x-2">
              {currentStep < 4 ? (
                <Button
                  type="button"
                  onClick={goToNextStep}
                  className="bg-blue-700 hover:bg-blue-600"
                >
                  Next Step <ChevronRight className="h-4 w-4 ml-2" />
                </Button>
              ) : (
                <>
                  <Button
                    type="button"
                    variant="outline"
                    onClick={() => handleSubmit(true)}
                    disabled={loading || uploading}
                  >
                    Save as Draft
                  </Button>
                  <Button
                    type="button"
                    onClick={() => handleSubmit(false)}
                    disabled={loading || uploading || milestoneAmountError}
                    className="bg-clearcause-accent hover:bg-clearcause-accent/90"
                  >
                    {uploading
                      ? `Uploading... ${uploadProgress}%`
                      : loading
                      ? "Submitting..."
                      : isEditMode
                      ? "Update Campaign"
                      : "Submit Campaign for Review"}
                  </Button>
                </>
              )}
            </div>
          </div>
        </CardContent>
      </Card>
    </CharityLayout>
  );
};

export default CampaignForm;<|MERGE_RESOLUTION|>--- conflicted
+++ resolved
@@ -467,11 +467,7 @@
 
           return {
             title: milestone.title,
-<<<<<<< HEAD
-            description: null, // Don't use description for evidence anymore
-=======
             description: milestone.title, // Use title for description as per previous pattern
->>>>>>> 04e22f8f
             targetAmount: Number(milestone.amount),
             evidenceDescription: evidenceDesc, // Send as single string to API
           };
