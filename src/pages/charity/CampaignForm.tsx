import React, { useState, useEffect } from "react";
import { useParams, useNavigate, Link } from "react-router-dom";
import {
  Plus,
  Trash2,
  Upload,
  Check,
  Info,
  ChevronRight,
  ChevronLeft,
  AlertTriangle,
  BadgeCheck,
  AlertCircle,
  Clock,
  User,
} from "lucide-react";
import { Button } from "@/components/ui/button";
import { Input } from "@/components/ui/input";
import { Textarea } from "@/components/ui/textarea";
import { Card, CardContent } from "@/components/ui/card";
import { Alert, AlertDescription, AlertTitle } from "@/components/ui/alert";
import {
  Select,
  SelectContent,
  SelectItem,
  SelectTrigger,
  SelectValue,
} from "@/components/ui/select";
import { useToast } from "@/hooks/use-toast";
import { useAuth } from "@/hooks/useAuth";
import CharityLayout from "@/components/layout/CharityLayout";
import * as campaignService from "@/services/campaignService";
import CampaignBanner from "@/components/ui/campaign/CampaignBanner";
import * as charityService from "@/services/charityService";
import { CampaignCreateData } from "@/lib/types";
import { getRelativeTime } from "@/utils/helpers";
import { waitForAuthReady } from "@/utils/authHelper";
import {
  uploadCampaignImage,
  validateFile,
  STORAGE_BUCKETS,
} from "@/services/fileUploadService";
import * as categoryService from "@/services/categoryService";

// Proof type options for milestone evidence
const PROOF_TYPE_OPTIONS = [
  { value: "receipts", label: "Official Receipts" },
  { value: "photos", label: "Photographs/Images" },
  { value: "videos", label: "Video Documentation" },
  { value: "certificates", label: "Certificates/Permits" },
  { value: "bank_statements", label: "Bank Statements" },
  { value: "invoices", label: "Invoices" },
  { value: "contracts", label: "Contracts/Agreements" },
  { value: "medical_records", label: "Medical Records" },
  { value: "progress_reports", label: "Progress Reports" },
  { value: "beneficiary_list", label: "Beneficiary List/Documentation" },
  { value: "other", label: "Other (Specify)" },
];

// TypeScript interfaces
interface Milestone {
  id: string;
  title: string;
  amount: number;
  evidenceDescription: string;
  customProof?: string; // For custom description when "other" is selected
}

const CampaignForm: React.FC = () => {
  const { campaignId } = useParams();
  const navigate = useNavigate();
  const { toast } = useToast();
  const { user } = useAuth();
  const isEditMode = !!campaignId;
  const [currentStep, setCurrentStep] = useState(1);
  const [campaignImage, setCampaignImage] = useState<File | null>(null);
  const [imagePreview, setImagePreview] = useState<string | null>(null);
  const [existingImageUrl, setExistingImageUrl] = useState<string | null>(null);
  const [uploadProgress, setUploadProgress] = useState<number>(0);
  const [uploading, setUploading] = useState(false);
  const [loading, setLoading] = useState(false);
  const [verificationStatus, setVerificationStatus] = useState<string | null>(
    null
  );
  const [checkingVerification, setCheckingVerification] = useState(true);
  const [approvalFeedback, setApprovalFeedback] = useState<any>(null);
  const [categories, setCategories] = useState<
    Array<{
      id: string;
      name: string;
      slug: string;
      icon?: string;
      color?: string;
    }>
  >([]);

  // Form state
  const [campaignDetails, setCampaignDetails] = useState({
    title: "",
    description: "",
    category: "",
    location: "",
    goal: "",
    endDate: "",
  });

  const [milestones, setMilestones] = useState<Milestone[]>([
    { id: "1", title: "", amount: 0, evidenceDescription: "" },
  ]);

  // Fetch categories on mount
  useEffect(() => {
    const fetchCategories = async () => {
      try {
        const result = await categoryService.getActiveCategories();
        if (result.success && result.data) {
          setCategories(result.data);
        }
      } catch (error) {
        console.error("Failed to fetch categories:", error);
        // Use fallback categories if fetch fails
        setCategories([
          { id: "1", name: "Education", slug: "education", icon: "📚" },
          { id: "2", name: "Healthcare", slug: "health", icon: "🏥" },
          { id: "3", name: "Environment", slug: "environment", icon: "🌱" },
          { id: "4", name: "Disaster Relief", slug: "disaster", icon: "🆘" },
          {
            id: "5",
            name: "Community Development",
            slug: "community",
            icon: "🏘️",
          },
          { id: "6", name: "Other", slug: "other", icon: "🤝" },
        ]);
      }
    };

    fetchCategories();
  }, []);

  // Check charity verification status
  useEffect(() => {
    const checkVerification = async () => {
      if (!user) return;

      try {
        setCheckingVerification(true);

        // Wait for auth to be fully ready before making RLS-dependent queries
        console.log("[CampaignForm] Waiting for auth to be ready...");
        const authReady = await waitForAuthReady(5000); // Wait up to 5 seconds

        if (!authReady) {
          console.warn(
            "[CampaignForm] Auth not ready, retrying in 1 second..."
          );
          // If auth isn't ready, wait a bit and the retry logic in getCharityByUserId will handle it
          await new Promise((resolve) => setTimeout(resolve, 1000));
        }

        console.log("[CampaignForm] Fetching charity verification status...");
        const charityResult = await charityService.getCharityByUserId(user.id);

        if (charityResult.success && charityResult.data) {
          console.log(
            "[CampaignForm] Charity verification status:",
            charityResult.data.verificationStatus
          );
          setVerificationStatus(charityResult.data.verificationStatus);
        } else {
          console.warn(
            "[CampaignForm] No charity data found, allowing creation"
          );
          // If we can't find charity data but no error, assume they can create
          // This prevents blocking legitimate users
          setVerificationStatus("approved");
        }
      } catch (error) {
        console.error("[CampaignForm] Error checking verification:", error);
        // On error, don't block - assume approved to prevent false negatives
        // The actual API will validate on submission anyway
        setVerificationStatus("approved");
      } finally {
        setCheckingVerification(false);
      }
    };

    checkVerification();
  }, [user]);

  // For edit mode, fetch existing campaign data
  useEffect(() => {
    const loadCampaignData = async () => {
      if (isEditMode && campaignId && user) {
        try {
          setLoading(true);
          const result = await campaignService.getCampaignById(
            campaignId,
            true
          );

          if (result.success && result.data) {
            const campaign = result.data;

            setCampaignDetails({
              title: campaign.title,
              description: campaign.description,
              category: campaign.category || "",
              location: campaign.location || "",
              goal: campaign.goalAmount.toString(),
              endDate: campaign.endDate || "",
            });

            if (campaign.milestones) {
              setMilestones(
                campaign.milestones.map((milestone, index) => ({
                  id: milestone.id || (index + 1).toString(),
                  title: milestone.title,
                  amount: milestone.targetAmount,
                  evidenceDescription: milestone.evidenceDescription || "",
                }))
              );
            }

            if (campaign.imageUrl) {
              setImagePreview(campaign.imageUrl);
              setExistingImageUrl(campaign.imageUrl);
            }

            // Load approval feedback if campaign is in draft status
            if (campaign.status === "draft") {
              const historyResult =
                await campaignService.getCampaignApprovalHistory(
                  campaignId,
                  user.id
                );
              if (
                historyResult.success &&
                historyResult.data &&
                historyResult.data.length > 0
              ) {
                // Get the most recent feedback
                setApprovalFeedback(historyResult.data[0]);
              }
            }
          }
        } catch (error) {
          console.error("Failed to load campaign data:", error);
          toast({
            title: "Error",
            description: "Failed to load campaign data. Please try again.",
            variant: "destructive",
          });
        } finally {
          setLoading(false);
        }
      }
    };

    loadCampaignData();
  }, [isEditMode, campaignId, user, toast]);

  // Handle form field changes
  const handleInputChange = (
    e: React.ChangeEvent<
      HTMLInputElement | HTMLTextAreaElement | HTMLSelectElement
    >
  ) => {
    const { name, value } = e.target;
    setCampaignDetails((prev) => ({ ...prev, [name]: value }));
  };

  // Handle milestone changes
  const handleMilestoneChange = (
    index: number,
    field: keyof Milestone,
    value: string | number
  ) => {
    const updatedMilestones = [...milestones];
    updatedMilestones[index] = { ...updatedMilestones[index], [field]: value };
    setMilestones(updatedMilestones);
  };

  // Add a new milestone
  const addMilestone = () => {
    setMilestones([
      ...milestones,
      {
        id: Date.now().toString(),
        title: "",
        amount: 0,
        evidenceDescription: "",
      },
    ]);
  };

  // Remove a milestone
  const removeMilestone = (index: number) => {
    if (milestones.length > 1) {
      const updatedMilestones = [...milestones];
      updatedMilestones.splice(index, 1);
      setMilestones(updatedMilestones);
    }
  };

  // Handle campaign image upload
  const handleImageUpload = (e: React.ChangeEvent<HTMLInputElement>) => {
    if (e.target.files && e.target.files[0]) {
      const file = e.target.files[0];

      // Validate file before setting
      const validation = validateFile(file, STORAGE_BUCKETS.CAMPAIGN_IMAGES);
      if (!validation.valid) {
        toast({
          title: "Invalid File",
          description: validation.error,
          variant: "destructive",
        });
        e.target.value = ""; // Reset file input
        return;
      }

      setCampaignImage(file);

      // Create a preview URL
      const reader = new FileReader();
      reader.onloadend = () => {
        setImagePreview(reader.result as string);
      };
      reader.readAsDataURL(file);
    }
  };

  // Handle form submission
  const handleSubmit = async (isDraft: boolean = false) => {
    // Validate image requirement (unless editing with existing image)
    if (!imagePreview && !existingImageUrl) {
      toast({
        title: "Image Required",
        description: "Please upload a campaign image before submitting",
        variant: "destructive",
      });
      setCurrentStep(1); // Go back to step 1 where image upload is
      return;
    }

    // Validate custom proof requirement
    const invalidMilestones = milestones.filter(
      (m) =>
        m.evidenceDescription === "other" &&
        (!m.customProof || m.customProof.trim() === "")
    );

    if (invalidMilestones.length > 0) {
      toast({
        title: "Validation Error",
        description:
          "Please provide a custom proof description for milestones with 'Other' evidence type.",
        variant: "destructive",
      });
      return;
    }

    setLoading(true);

    try {
      if (!user) {
        throw new Error("User not authenticated");
      }

      // Upload campaign image if a new one was selected
      let imageUrl = existingImageUrl; // Keep existing URL by default
      if (campaignImage) {
        setUploading(true);
        setUploadProgress(30);

        const uploadResult = await uploadCampaignImage(
          campaignImage,
          campaignId
        );

        setUploadProgress(70);

        if (uploadResult.success && uploadResult.data) {
          imageUrl = uploadResult.data.publicUrl;
          setUploadProgress(100);
        } else {
          throw new Error("Failed to upload campaign image");
        }

        setUploading(false);
      }

      // Convert date to ISO datetime string if provided
      let endDateISO: string | undefined = undefined;
      if (campaignDetails.endDate) {
        const endDate = new Date(campaignDetails.endDate);
        // Set to end of day (23:59:59) in local timezone
        endDate.setHours(23, 59, 59, 999);
        endDateISO = endDate.toISOString();
      }

      // Map form data to API format
      const campaignData: CampaignCreateData = {
        title: campaignDetails.title,
        description: campaignDetails.description,
        goalAmount: Number(campaignDetails.goal),
        imageUrl: imageUrl,
        endDate: endDateISO,
        category: campaignDetails.category || undefined,
        location: campaignDetails.location || undefined,
        status: isDraft ? "draft" : "pending",
        milestones: milestones.map((milestone) => {
          // Use custom proof description if "other" is selected, otherwise use the selected option label
          const evidenceDesc =
            milestone.evidenceDescription === "other"
              ? milestone.customProof || "Other"
              : PROOF_TYPE_OPTIONS.find(
                  (opt) => opt.value === milestone.evidenceDescription
                )?.label || milestone.evidenceDescription;

          return {
            title: milestone.title,
            description: evidenceDesc,
            targetAmount: Number(milestone.amount),
            evidenceDescription: evidenceDesc,
          };
        }),
      };

      if (isEditMode) {
        // Update existing campaign
        // When resubmitting after revision, it should go back to 'pending' for admin review
        const result = await campaignService.updateCampaign(
          campaignId!,
          { ...campaignData, status: isDraft ? "draft" : "pending" },
          user.id
        );

        if (result.success) {
          toast({
            title: isDraft ? "Draft Saved" : "Campaign Resubmitted",
            description: isDraft
              ? "Your campaign draft has been saved."
              : "Your campaign has been resubmitted for admin review.",
          });
          navigate("/charity/campaigns");
        }
      } else {
        // Create new campaign
        const result = await campaignService.createCampaign(
          campaignData,
          user.id
        );

        if (result.success) {
          toast({
            title: isDraft ? "Draft Saved" : "Campaign Created",
            description: isDraft
              ? "Your campaign draft has been saved."
              : "Your campaign has been submitted for review.",
          });
          navigate("/charity/campaigns");
        }
      }
    } catch (error) {
      console.error("Campaign submission error:", error);

      // Extract user-friendly error message
      let errorMessage = "Failed to save campaign. Please try again.";

      if (error instanceof Error) {
        // Handle validation errors - extract the actual message
        errorMessage = error.message;

        // If it's a validation error with field prefix, clean it up
        if (errorMessage.includes(":")) {
          const parts = errorMessage.split(":");
          if (parts.length > 1) {
            errorMessage = parts.slice(1).join(":").trim();
          }
        }
      }

      toast({
        title: "Error",
        description: errorMessage,
        variant: "destructive",
      });
    } finally {
      setLoading(false);
    }
  };

  // Navigate between form steps
  const goToNextStep = () => {
    // Validate Step 1 before proceeding
    if (currentStep === 1) {
      if (!campaignDetails.title.trim()) {
        toast({
          title: "Validation Error",
          description: "Please enter a campaign title",
          variant: "destructive",
        });
        return;
      }
      if (campaignDetails.description.length < 10) {
        toast({
          title: "Validation Error",
          description: "Campaign description must be at least 10 characters",
          variant: "destructive",
        });
        return;
      }
      if (!campaignDetails.category) {
        toast({
          title: "Validation Error",
          description: "Please select a category",
          variant: "destructive",
        });
        return;
      }
      if (!campaignDetails.location.trim()) {
        toast({
          title: "Validation Error",
          description: "Please enter a project location",
          variant: "destructive",
        });
        return;
      }
      // Validate image requirement
      if (!imagePreview && !existingImageUrl) {
        toast({
          title: "Image Required",
          description: "Please upload a campaign image to continue",
          variant: "destructive",
        });
        return;
      }
    }

    if (currentStep < 4) {
      setCurrentStep(currentStep + 1);
      window.scrollTo(0, 0);
    }
  };

  const goToPreviousStep = () => {
    if (currentStep > 1) {
      setCurrentStep(currentStep - 1);
      window.scrollTo(0, 0);
    }
  };

  // Calculate total milestone amount
  const totalMilestoneAmount = milestones.reduce(
    (sum, milestone) => sum + Number(milestone.amount),
    0
  );
  const goalAmount = Number(campaignDetails.goal) || 0;
  const milestoneAmountError =
    goalAmount > 0 && totalMilestoneAmount !== goalAmount;

  // Show loading state while checking verification
  if (checkingVerification) {
    return (
      <CharityLayout
        title={isEditMode ? "Edit Campaign" : "Create New Campaign"}
      >
        <div className="flex items-center justify-center min-h-[60vh]">
          <div className="w-8 h-8 border-4 border-blue-500 border-t-transparent rounded-full animate-spin" />
        </div>
      </CharityLayout>
    );
  }

  // Block campaign creation if charity is not verified
  if (!isEditMode && verificationStatus !== "approved") {
    return (
      <CharityLayout title="Create New Campaign">
        <div className="flex items-center justify-center min-h-[60vh]">
          <div className="text-center max-w-2xl px-4">
            <div className="bg-gradient-to-br from-orange-100 to-orange-50 p-6 rounded-full w-fit mx-auto mb-6 shadow-lg">
              <AlertTriangle className="h-16 w-16 text-orange-600" />
            </div>
            <h3 className="text-2xl font-bold text-gray-900 mb-3">
              Verification Required
            </h3>
            <p className="text-base text-gray-600 mb-8 leading-relaxed">
              You must complete and be approved for organization verification
              before you can create campaigns. This ensures transparency and
              builds trust with potential donors.
            </p>
            <div className="bg-gray-50 rounded-lg p-6 mb-8 text-left">
              <h4 className="font-semibold text-gray-900 mb-3">
                Current Status:
              </h4>
              <div className="flex items-center gap-2 text-gray-700">
                {verificationStatus === "pending" ||
                verificationStatus === "under_review" ? (
                  <>
                    <div className="w-3 h-3 bg-blue-500 rounded-full animate-pulse"></div>
                    <span>
                      Your verification is currently being reviewed by our team
                    </span>
                  </>
                ) : verificationStatus === "rejected" ||
                  verificationStatus === "resubmission_required" ? (
                  <>
                    <div className="w-3 h-3 bg-red-500 rounded-full"></div>
                    <span>Your verification needs to be resubmitted</span>
                  </>
                ) : (
                  <>
                    <div className="w-3 h-3 bg-gray-400 rounded-full"></div>
                    <span>
                      You haven't submitted a verification application yet
                    </span>
                  </>
                )}
              </div>
            </div>
            <div className="flex flex-col sm:flex-row gap-3 justify-center">
              <Button size="lg" asChild className="text-base">
                <Link to="/charity/verification/apply">
                  <BadgeCheck className="mr-2 h-5 w-5" />
                  {verificationStatus
                    ? "View Verification Status"
                    : "Start Verification"}
                </Link>
              </Button>
              <Button variant="outline" size="lg" asChild className="text-base">
                <Link to="/charity/dashboard">Back to Dashboard</Link>
              </Button>
            </div>
          </div>
        </div>
      </CharityLayout>
    );
  }

  return (
    <CharityLayout title={isEditMode ? "Edit Campaign" : "Create New Campaign"}>
      {/* Admin Revision Feedback Banner */}
      {approvalFeedback && approvalFeedback.action === "revision_requested" && (
        <Alert className="mb-6 border-l-4 border-l-amber-500 bg-amber-50/80">
          <div className="flex items-start gap-3">
            <div className="p-2 rounded-full bg-amber-100">
              <AlertTriangle className="h-5 w-5 text-amber-600" />
            </div>
            <div className="flex-1 space-y-3">
              <div>
                <AlertTitle className="text-lg font-semibold text-amber-900 mb-2">
                  ✏️ Admin Requested Changes
                </AlertTitle>
                <div className="flex items-center gap-3 text-sm text-gray-600 mb-3">
                  {approvalFeedback.admin?.full_name && (
                    <span className="flex items-center gap-1">
                      <User className="h-3 w-3" />
                      {approvalFeedback.admin.full_name}
                    </span>
                  )}
                  {approvalFeedback.requested_at && (
                    <span className="flex items-center gap-1">
                      <Clock className="h-3 w-3" />
                      {getRelativeTime(approvalFeedback.requested_at)}
                    </span>
                  )}
                </div>
              </div>

              {/* What needs to be changed */}
              <div className="p-4 rounded-lg bg-amber-100/50 border border-amber-200">
                <p className="font-medium text-sm text-amber-900 mb-1">
                  What needs to be changed:
                </p>
                <p className="text-gray-700">{approvalFeedback.reason}</p>
              </div>

              {/* Suggestions */}
              {approvalFeedback.suggestions && (
                <div className="p-4 rounded-lg bg-blue-50 border border-blue-200">
                  <p className="font-medium text-sm text-blue-900 mb-1 flex items-center gap-2">
                    <AlertCircle className="h-4 w-4" />
                    Admin Suggestions:
                  </p>
                  <p className="text-gray-700 text-sm">
                    {approvalFeedback.suggestions}
                  </p>
                </div>
              )}

              {/* Helper Text */}
              <AlertDescription className="text-sm text-gray-600 mt-3 flex items-start gap-2">
                <Info className="h-4 w-4 mt-0.5 flex-shrink-0" />
                <span>
                  Please review and address the feedback above, then resubmit
                  your campaign for review.
                </span>
              </AlertDescription>
            </div>
          </div>
        </Alert>
      )}

      {/* Step Indicator */}
      <div className="mb-8">
        <div className="flex justify-between items-center">
          {[1, 2, 3, 4].map((step) => (
            <div key={step} className="flex flex-col items-center">
              <div
                className={`flex items-center justify-center w-10 h-10 rounded-full border-2 ${
                  currentStep === step
                    ? "border-clearcause-primary bg-clearcause-primary text-white"
                    : currentStep > step
                    ? "border-clearcause-primary text-clearcause-primary"
                    : "border-gray-300 text-gray-400"
                }`}
              >
                {currentStep > step ? <Check className="w-5 h-5" /> : step}
              </div>
              <span
                className={`text-xs mt-2 ${
                  currentStep >= step ? "text-gray-700" : "text-gray-400"
                }`}
              >
                {step === 1 && "Campaign Details"}
                {step === 2 && "Funding Goal"}
                {step === 3 && "Define Milestones"}
                {step === 4 && "Evidence Requirements"}
              </span>
            </div>
          ))}
        </div>
        <div className="relative mt-2">
          <div className="absolute top-0 left-0 right-0 h-1 bg-gray-200 rounded-full">
            <div
              className="h-1 bg-clearcause-primary rounded-full transition-all"
              style={{ width: `${((currentStep - 1) / 3) * 100}%` }}
            ></div>
          </div>
        </div>
      </div>

      <Card>
        <CardContent className="p-6">
          {/* Step 1: Campaign Details */}
          {currentStep === 1 && (
            <div className="space-y-6">
              <h2 className="text-xl font-semibold">Campaign Details</h2>
              <p className="text-gray-600">
                Provide the basic information about your campaign.
              </p>

              <div className="space-y-4">
                <div>
                  <label
                    htmlFor="title"
                    className="block text-sm font-medium text-gray-700 mb-1"
                  >
                    Campaign Title*
                  </label>
                  <Input
                    id="title"
                    name="title"
                    value={campaignDetails.title}
                    onChange={handleInputChange}
                    placeholder="Enter a compelling title for your campaign"
                    required
                  />
                </div>

                <div>
                  <label
                    htmlFor="description"
                    className="block text-sm font-medium text-gray-700 mb-1"
                  >
                    Campaign Description*
                  </label>
                  <Textarea
                    id="description"
                    name="description"
                    value={campaignDetails.description}
                    onChange={handleInputChange}
                    placeholder="Describe your campaign's purpose, impact, and why people should donate"
                    rows={6}
                    required
                    className={
                      campaignDetails.description.length > 0 &&
                      campaignDetails.description.length < 10
                        ? "border-red-500"
                        : ""
                    }
                  />
                  <p
                    className={`text-sm mt-1 ${
                      campaignDetails.description.length < 10
                        ? "text-red-600"
                        : "text-gray-500"
                    }`}
                  >
                    {campaignDetails.description.length}/10 characters minimum
                  </p>
                </div>

                <div>
                  <label
                    htmlFor="category"
                    className="block text-sm font-medium text-gray-700 mb-1"
                  >
                    Campaign Category*
                  </label>
                  <select
                    id="category"
                    name="category"
                    value={campaignDetails.category}
                    onChange={handleInputChange}
                    className="block w-full rounded-md border border-gray-300 py-2 px-3 shadow-sm focus:outline-none focus:ring-clearcause-primary focus:border-clearcause-primary sm:text-sm"
                    required
                  >
                    <option value="">Select a category</option>
                    {categories.map((category) => (
                      <option key={category.id} value={category.slug}>
                        {category.icon && `${category.icon} `}
                        {category.name}
                      </option>
                    ))}
                  </select>
                </div>

                <div>
                  <label
                    htmlFor="location"
                    className="block text-sm font-medium text-gray-700 mb-1"
                  >
                    Project Location*
                  </label>
                  <Input
                    id="location"
                    name="location"
                    type="text"
                    value={campaignDetails.location}
                    onChange={handleInputChange}
                    placeholder="e.g., Cebu City, Philippines"
                    required
                  />
                  <p className="text-xs text-gray-500 mt-1">
                    Specify where the campaign/project will take place
                  </p>
                </div>

                <div>
<<<<<<< HEAD
                  <label
                    htmlFor="image"
                    className="block text-sm font-medium text-gray-700 mb-1"
                  >
                    Campaign Image*
=======
                  <label htmlFor="image" className="block text-sm font-medium text-gray-700 mb-1">
                    Campaign Image* <span className="text-red-500">(Required)</span>
>>>>>>> 3260e11a
                  </label>
                  <div className={`mt-1 border-2 border-dashed rounded-md px-6 pt-5 pb-6 transition-colors ${
                    !imagePreview && !existingImageUrl
                      ? 'border-red-300 bg-red-50/30'
                      : 'border-gray-300 bg-white'
                  }`}>
                    <div className="space-y-1 text-center">
                      {imagePreview ? (
                        <div className="mb-4">
                          <div className="max-w-4xl mx-auto">
                            <CampaignBanner
                              bannerUrl={imagePreview}
                              title={
                                campaignDetails.title || "Campaign Preview"
                              }
                            />
                          </div>
                          {uploading && (
                            <div className="mt-3">
                              <div className="h-2 bg-gray-200 rounded-full overflow-hidden">
                                <div
                                  className="h-full bg-clearcause-primary transition-all duration-300"
                                  style={{ width: `${uploadProgress}%` }}
                                />
                              </div>
                              <p className="text-sm text-gray-600 mt-1">
                                Uploading... {uploadProgress}%
                              </p>
                            </div>
                          )}
                        </div>
                      ) : (
                        <div className="flex justify-center">
                          <Upload className="h-12 w-12 text-gray-400" />
                        </div>
                      )}
                      <div className="flex text-sm text-gray-600 justify-center">
                        <label
                          htmlFor="file-upload"
                          className={`relative cursor-pointer rounded-md bg-white font-medium focus-within:outline-none focus-within:ring-2 focus-within:ring-clearcause-primary focus-within:ring-offset-2 ${
                            uploading
                              ? "text-gray-400 pointer-events-none"
                              : "text-clearcause-primary hover:text-clearcause-secondary"
                          }`}
                        >
                          <span>
                            {imagePreview ? "Replace image" : "Upload an image"}
                          </span>
                          <input
                            id="file-upload"
                            name="file-upload"
                            type="file"
                            className="sr-only"
                            accept="image/*"
                            onChange={handleImageUpload}
                            disabled={uploading}
                          />
                        </label>
                      </div>
                      <p className="text-xs text-gray-500">
                        PNG, JPG, WEBP up to 5MB (1200x800px recommended)
                      </p>
                      {!imagePreview && !existingImageUrl && (
                        <p className="text-xs text-red-600 mt-2 font-medium">
                          ⚠️ Campaign image is required to proceed to the next step
                        </p>
                      )}
                    </div>
                  </div>
                </div>
              </div>
            </div>
          )}

          {/* Step 2: Funding Goal */}
          {currentStep === 2 && (
            <div className="space-y-6">
              <h2 className="text-xl font-semibold">Funding Goal</h2>
              <p className="text-gray-600">
                Set your campaign's financial target and timeline.
              </p>

              <div className="space-y-4">
                <div>
                  <label
                    htmlFor="goal"
                    className="block text-sm font-medium text-gray-700 mb-1"
                  >
                    Target Funding Amount (PHP)*
                  </label>
                  <div className="mt-1 relative rounded-md shadow-sm">
                    <div className="absolute inset-y-0 left-0 pl-3 flex items-center pointer-events-none">
                      <span className="text-gray-500 sm:text-sm">₱</span>
                    </div>
                    <Input
                      type="number"
                      name="goal"
                      id="goal"
                      className="pl-8"
                      value={campaignDetails.goal}
                      onChange={handleInputChange}
                      placeholder="0.00"
                      min="0"
                      step="1000"
                      required
                    />
                  </div>
                  <p className="mt-1 text-sm text-gray-500">
                    This is the total amount you aim to raise for your project.
                  </p>
                </div>

                <div>
                  <label
                    htmlFor="endDate"
                    className="block text-sm font-medium text-gray-700 mb-1"
                  >
                    Campaign End Date (Optional)
                  </label>
                  <Input
                    type="date"
                    name="endDate"
                    id="endDate"
                    value={campaignDetails.endDate}
                    onChange={handleInputChange}
                    min={new Date().toISOString().split("T")[0]}
                  />
                  <p className="mt-1 text-sm text-gray-500">
                    If not set, your campaign will run until you manually close
                    it.
                  </p>
                </div>
              </div>
            </div>
          )}

          {/* Step 3: Define Milestones */}
          {currentStep === 3 && (
            <div className="space-y-6">
              <h2 className="text-xl font-semibold">Define Milestones</h2>
              <p className="text-gray-600">
                Break down your project into verifiable steps. The sum of
                milestone amounts should equal your total funding goal.
              </p>

              {milestoneAmountError && (
                <div className="bg-yellow-50 border border-yellow-200 rounded-md p-4 text-sm text-yellow-800">
                  <div className="flex">
                    <Info className="h-5 w-5 text-yellow-400 mr-2" />
                    <span>
                      The sum of milestone amounts (
                      {new Intl.NumberFormat("en-PH", {
                        style: "currency",
                        currency: "PHP",
                      }).format(totalMilestoneAmount)}
                      ) doesn't match your total funding goal (
                      {new Intl.NumberFormat("en-PH", {
                        style: "currency",
                        currency: "PHP",
                      }).format(goalAmount)}
                      ).
                    </span>
                  </div>
                </div>
              )}

              <div className="space-y-6">
                {milestones.map((milestone, index) => (
                  <div
                    key={milestone.id}
                    className="border rounded-md p-4 bg-gray-50"
                  >
                    <div className="flex justify-between items-center mb-4">
                      <h3 className="font-medium">Milestone {index + 1}</h3>
                      {milestones.length > 1 && (
                        <Button
                          type="button"
                          variant="outline"
                          size="sm"
                          onClick={() => removeMilestone(index)}
                          className="text-red-500 hover:text-red-700"
                        >
                          <Trash2 className="h-4 w-4 mr-1" /> Remove
                        </Button>
                      )}
                    </div>

                    <div className="space-y-4">
                      <div>
                        <label className="block text-sm font-medium text-gray-700 mb-1">
                          Milestone Title/Description*
                        </label>
                        <Input
                          value={milestone.title}
                          onChange={(e) =>
                            handleMilestoneChange(
                              index,
                              "title",
                              e.target.value
                            )
                          }
                          placeholder="e.g., Initial Assessment, Purchase Equipment"
                          required
                        />
                      </div>

                      <div>
                        <label className="block text-sm font-medium text-gray-700 mb-1">
                          Amount for this Milestone (PHP)*
                        </label>
                        <div className="mt-1 relative rounded-md shadow-sm">
                          <div className="absolute inset-y-0 left-0 pl-3 flex items-center pointer-events-none">
                            <span className="text-gray-500 sm:text-sm">₱</span>
                          </div>
                          <Input
                            type="number"
                            className="pl-8"
                            value={
                              milestone.amount === 0 ? "" : milestone.amount
                            }
                            onChange={(e) =>
                              handleMilestoneChange(
                                index,
                                "amount",
                                e.target.value === ""
                                  ? 0
                                  : Number(e.target.value)
                              )
                            }
                            placeholder="0.00"
                            min="0"
                            required
                          />
                        </div>
                      </div>
                    </div>
                  </div>
                ))}

                <Button
                  type="button"
                  variant="outline"
                  onClick={addMilestone}
                  className="w-full py-2"
                >
                  <Plus className="h-4 w-4 mr-2" /> Add Another Milestone
                </Button>

                <div className="flex justify-between items-center py-2 border-t">
                  <span className="font-medium">Total:</span>
                  <span
                    className={`font-bold ${
                      milestoneAmountError
                        ? "text-yellow-600"
                        : "text-green-600"
                    }`}
                  >
                    {new Intl.NumberFormat("en-PH", {
                      style: "currency",
                      currency: "PHP",
                    }).format(totalMilestoneAmount)}
                  </span>
                </div>
              </div>
            </div>
          )}

          {/* Step 4: Set Evidence Requirements */}
          {currentStep === 4 && (
            <div className="space-y-6">
              <h2 className="text-xl font-semibold">
                Set Evidence Requirements
              </h2>
              <p className="text-gray-600">
                Specify what proof will be required for ClearCause to verify
                each milestone. Clear requirements help build donor trust.
              </p>

              <div className="bg-blue-50 border border-blue-200 rounded-md p-4 text-sm text-blue-800 mb-6">
                <div className="flex">
                  <Info className="h-5 w-5 text-blue-400 mr-2 flex-shrink-0" />
                  <span>
                    Good evidence examples include: receipts, photographs,
                    official documents, videos of completed work, beneficiary
                    testimonials, etc.
                  </span>
                </div>
              </div>

              <div className="space-y-6">
                {milestones.map((milestone, index) => (
                  <div key={milestone.id} className="border rounded-md p-4">
                    <h3 className="font-medium mb-3">
                      Milestone {index + 1}: {milestone.title || "Untitled"}
                    </h3>

                    <div className="space-y-3">
                      <div>
                        <label className="block text-sm font-medium text-gray-700 mb-2">
                          Required Evidence Type*
                        </label>
                        <Select
                          value={milestone.evidenceDescription}
                          onValueChange={(value) =>
                            handleMilestoneChange(
                              index,
                              "evidenceDescription",
                              value
                            )
                          }
                        >
                          <SelectTrigger className="w-full">
                            <SelectValue placeholder="Select required proof type" />
                          </SelectTrigger>
                          <SelectContent>
                            {PROOF_TYPE_OPTIONS.map((option) => (
                              <SelectItem
                                key={option.value}
                                value={option.value}
                              >
                                {option.label}
                              </SelectItem>
                            ))}
                          </SelectContent>
                        </Select>
                      </div>

                      {/* Show custom input if "other" is selected */}
                      {milestone.evidenceDescription === "other" && (
                        <div>
                          <label className="block text-sm font-medium text-gray-700 mb-1">
                            Custom Proof Description*
                          </label>
                          <Textarea
                            value={milestone.customProof || ""}
                            onChange={(e) =>
                              handleMilestoneChange(
                                index,
                                "customProof",
                                e.target.value
                              )
                            }
                            placeholder="Describe the specific evidence you will provide"
                            rows={3}
                            required
                          />
                        </div>
                      )}
                    </div>
                  </div>
                ))}
              </div>
            </div>
          )}

          {/* Navigation Buttons */}
          <div className="flex justify-between mt-8 pt-5 border-t">
            {currentStep > 1 ? (
              <Button
                type="button"
                variant="outline"
                onClick={goToPreviousStep}
              >
                <ChevronLeft className="h-4 w-4 mr-2" /> Previous Step
              </Button>
            ) : (
              <Button
                type="button"
                variant="outline"
                onClick={() => navigate("/charity/campaigns")}
              >
                Cancel
              </Button>
            )}

            <div className="space-x-2">
              {currentStep < 4 ? (
                <Button type="button" onClick={goToNextStep}>
                  Next Step <ChevronRight className="h-4 w-4 ml-2" />
                </Button>
              ) : (
                <>
                  <Button
                    type="button"
                    variant="outline"
                    onClick={() => handleSubmit(true)}
                    disabled={loading || uploading}
                  >
                    Save as Draft
                  </Button>
                  <Button
                    type="button"
                    onClick={() => handleSubmit(false)}
                    disabled={loading || uploading || milestoneAmountError}
                    className="bg-clearcause-accent hover:bg-clearcause-accent/90"
                  >
                    {uploading
                      ? `Uploading... ${uploadProgress}%`
                      : loading
                      ? "Submitting..."
                      : isEditMode
                      ? "Update Campaign"
                      : "Submit Campaign for Review"}
                  </Button>
                </>
              )}
            </div>
          </div>
        </CardContent>
      </Card>
    </CharityLayout>
  );
};

export default CampaignForm;<|MERGE_RESOLUTION|>--- conflicted
+++ resolved
@@ -850,16 +850,11 @@
                 </div>
 
                 <div>
-<<<<<<< HEAD
                   <label
                     htmlFor="image"
                     className="block text-sm font-medium text-gray-700 mb-1"
                   >
                     Campaign Image*
-=======
-                  <label htmlFor="image" className="block text-sm font-medium text-gray-700 mb-1">
-                    Campaign Image* <span className="text-red-500">(Required)</span>
->>>>>>> 3260e11a
                   </label>
                   <div className={`mt-1 border-2 border-dashed rounded-md px-6 pt-5 pb-6 transition-colors ${
                     !imagePreview && !existingImageUrl
