/**
 * File Upload Service
 * Handles file uploads to Supabase Storage with validation and optimization
 */

import { supabase } from '../lib/supabase';
import { ApiResponse, ClearCauseError } from '../lib/types';
import { withErrorHandling, handleSupabaseError, createSuccessResponse } from '../utils/errors';

// Storage bucket names
// NOTE: These must match the actual bucket names in Supabase Storage
export const STORAGE_BUCKETS = {
<<<<<<< HEAD
  CAMPAIGN_IMAGES: 'Campaigns',
  MILESTONE_PROOFS: 'milestone-proofs',
  CHARITY_DOCUMENTS: 'charity-documents',
  PROFILE_AVATARS: 'profile-avatars',
=======
  CAMPAIGN_IMAGES: 'Campaigns', // Main bucket for all campaign-related files
  MILESTONE_PROOFS: 'Campaigns', // Using same bucket with different folders
  CHARITY_DOCUMENTS: 'Campaigns', // Using same bucket with different folders
  PROFILE_AVATARS: 'Campaigns', // Using same bucket with different folders
>>>>>>> 3260e11a
} as const;

export type StorageBucket = typeof STORAGE_BUCKETS[keyof typeof STORAGE_BUCKETS];

// File validation rules
interface FileValidationRules {
  maxSize: number; // in bytes
  allowedTypes: string[];
  allowedExtensions?: string[];
}

const VALIDATION_RULES: Record<StorageBucket, FileValidationRules> = {
  [STORAGE_BUCKETS.CAMPAIGN_IMAGES]: {
    maxSize: 5 * 1024 * 1024, // 5MB
    allowedTypes: ['image/jpeg', 'image/png', 'image/webp'],
    allowedExtensions: ['.jpg', '.jpeg', '.png', '.webp'],
  },
  [STORAGE_BUCKETS.MILESTONE_PROOFS]: {
    maxSize: 10 * 1024 * 1024, // 10MB
    allowedTypes: ['image/jpeg', 'image/png', 'image/webp', 'application/pdf'],
    allowedExtensions: ['.jpg', '.jpeg', '.png', '.webp', '.pdf'],
  },
  [STORAGE_BUCKETS.CHARITY_DOCUMENTS]: {
    maxSize: 10 * 1024 * 1024, // 10MB
    allowedTypes: ['image/jpeg', 'image/png', 'image/webp', 'application/pdf'],
    allowedExtensions: ['.jpg', '.jpeg', '.png', '.webp', '.pdf'],
  },
  [STORAGE_BUCKETS.PROFILE_AVATARS]: {
    maxSize: 2 * 1024 * 1024, // 2MB
    allowedTypes: ['image/jpeg', 'image/png', 'image/webp'],
    allowedExtensions: ['.jpg', '.jpeg', '.png', '.webp'],
  },
};

/**
 * Validate file before upload
 */
export const validateFile = (
  file: File,
  bucket: StorageBucket
): { valid: boolean; error?: string } => {
  const rules = VALIDATION_RULES[bucket];

  // Check file size
  if (file.size > rules.maxSize) {
    const maxSizeMB = (rules.maxSize / (1024 * 1024)).toFixed(1);
    return {
      valid: false,
      error: `File size exceeds ${maxSizeMB}MB limit`,
    };
  }

  // Check file type
  if (!rules.allowedTypes.includes(file.type)) {
    return {
      valid: false,
      error: `File type ${file.type} is not allowed. Allowed types: ${rules.allowedExtensions?.join(', ')}`,
    };
  }

  // Check file extension
  if (rules.allowedExtensions) {
    const extension = '.' + file.name.split('.').pop()?.toLowerCase();
    if (!rules.allowedExtensions.includes(extension)) {
      return {
        valid: false,
        error: `File extension ${extension} is not allowed. Allowed: ${rules.allowedExtensions.join(', ')}`,
      };
    }
  }

  return { valid: true };
};

/**
 * Generate unique file path
 */
export const generateFilePath = (
  userId: string,
  fileName: string,
  folder?: string
): string => {
  const timestamp = Date.now();
  const sanitizedFileName = fileName.replace(/[^a-zA-Z0-9.-]/g, '_');
  const extension = sanitizedFileName.split('.').pop();
  const nameWithoutExt = sanitizedFileName.substring(0, sanitizedFileName.lastIndexOf('.')) || sanitizedFileName;

  const uniqueFileName = `${userId}-${timestamp}-${nameWithoutExt}.${extension}`;

  return folder ? `${folder}/${uniqueFileName}` : uniqueFileName;
};

/**
 * Upload file to storage
 */
export const uploadFile = withErrorHandling(async (
  bucket: StorageBucket,
  file: File,
  options: {
    folder?: string;
    userId?: string;
    customPath?: string;
  } = {}
): Promise<ApiResponse<{ path: string; publicUrl: string }>> => {
  // Validate file
  const validation = validateFile(file, bucket);
  if (!validation.valid) {
    throw new ClearCauseError('VALIDATION_ERROR', validation.error || 'File validation failed', 400);
  }

  // Get current user ID if not provided
  let userId = options.userId;
  if (!userId) {
    const { data: { user } } = await supabase.auth.getUser();
    if (!user) {
      throw new ClearCauseError('UNAUTHORIZED', 'User not authenticated', 401);
    }
    userId = user.id;
  }

  // Generate file path
  const filePath = options.customPath || generateFilePath(userId, file.name, options.folder);

  // Upload file
  const { data, error } = await supabase.storage
    .from(bucket)
    .upload(filePath, file, {
      cacheControl: '3600',
      upsert: false,
    });

  if (error) {
    throw handleSupabaseError(error);
  }

  // Get public URL
  const { data: urlData } = supabase.storage
    .from(bucket)
    .getPublicUrl(filePath);

  return createSuccessResponse({
    path: data.path,
    publicUrl: urlData.publicUrl,
  });
});

/**
 * Upload image with optional resizing/optimization
 */
export const uploadImage = withErrorHandling(async (
  bucket: StorageBucket,
  file: File,
  options: {
    folder?: string;
    userId?: string;
    customPath?: string;
    maxWidth?: number;
    maxHeight?: number;
  } = {}
): Promise<ApiResponse<{ path: string; publicUrl: string }>> => {
  // For now, just validate it's an image and upload
  // Future enhancement: add image resizing using canvas API

  if (!file.type.startsWith('image/')) {
    throw new ClearCauseError('VALIDATION_ERROR', 'File must be an image', 400);
  }

  return uploadFile(bucket, file, options);
});

/**
 * Delete file from storage
 */
export const deleteFile = withErrorHandling(async (
  bucket: StorageBucket,
  path: string
): Promise<ApiResponse<void>> => {
  const { error } = await supabase.storage
    .from(bucket)
    .remove([path]);

  if (error) {
    throw handleSupabaseError(error);
  }

  return createSuccessResponse(undefined);
});

/**
 * Get public URL for a file
 */
export const getPublicUrl = (
  bucket: StorageBucket,
  path: string
): string => {
  const { data } = supabase.storage
    .from(bucket)
    .getPublicUrl(path);

  return data.publicUrl;
};

/**
 * Get signed URL for private files (expires after duration)
 */
export const getSignedUrl = withErrorHandling(async (
  bucket: StorageBucket,
  path: string,
  expiresIn: number = 3600 // 1 hour default
): Promise<ApiResponse<string>> => {
  const { data, error } = await supabase.storage
    .from(bucket)
    .createSignedUrl(path, expiresIn);

  if (error) {
    throw handleSupabaseError(error);
  }

  if (!data?.signedUrl) {
    throw new ClearCauseError('NOT_FOUND', 'Failed to create signed URL', 404);
  }

  return createSuccessResponse(data.signedUrl);
});

/**
 * List files in a bucket folder
 */
export const listFiles = withErrorHandling(async (
  bucket: StorageBucket,
  folder?: string,
  options: {
    limit?: number;
    offset?: number;
    sortBy?: { column: string; order: 'asc' | 'desc' };
  } = {}
): Promise<ApiResponse<any[]>> => {
  const { data, error } = await supabase.storage
    .from(bucket)
    .list(folder, {
      limit: options.limit,
      offset: options.offset,
      sortBy: options.sortBy,
    });

  if (error) {
    throw handleSupabaseError(error);
  }

  return createSuccessResponse(data || []);
});

/**
 * Upload campaign image
 * Convenience wrapper for campaign image uploads
 */
export const uploadCampaignImage = (
  file: File,
  campaignId?: string
): Promise<ApiResponse<{ path: string; publicUrl: string }>> => {
  return uploadImage(STORAGE_BUCKETS.CAMPAIGN_IMAGES, file, {
    folder: 'campaign-images', // Upload to Campaigns/campaign-images/ folder
  });
};

/**
 * Upload milestone proof document
 * Convenience wrapper for milestone proof uploads
 */
export const uploadMilestoneProof = (
  file: File,
  milestoneId: string
): Promise<ApiResponse<{ path: string; publicUrl: string }>> => {
  return uploadFile(STORAGE_BUCKETS.MILESTONE_PROOFS, file, {
    folder: `milestone-proofs/${milestoneId}`, // Upload to Campaigns/milestone-proofs/{milestoneId}/
  });
};

/**
 * Upload charity verification document
 * Convenience wrapper for charity document uploads
 */
export const uploadCharityDocument = (
  file: File,
  charityId: string,
  documentType: string
): Promise<ApiResponse<{ path: string; publicUrl: string }>> => {
  return uploadFile(STORAGE_BUCKETS.CHARITY_DOCUMENTS, file, {
    folder: `charity-documents/${charityId}/${documentType}`, // Upload to Campaigns/charity-documents/{charityId}/{type}/
  });
};

/**
 * Upload profile avatar
 * Convenience wrapper for avatar uploads
 */
export const uploadProfileAvatar = (
  file: File
): Promise<ApiResponse<{ path: string; publicUrl: string }>> => {
  return uploadImage(STORAGE_BUCKETS.PROFILE_AVATARS, file, {
    folder: 'profile-avatars', // Upload to Campaigns/profile-avatars/
  });
};

/**
 * Format file size for display
 */
export const formatFileSize = (bytes: number): string => {
  if (bytes === 0) return '0 Bytes';

  const k = 1024;
  const sizes = ['Bytes', 'KB', 'MB', 'GB'];
  const i = Math.floor(Math.log(bytes) / Math.log(k));

  return Math.round((bytes / Math.pow(k, i)) * 100) / 100 + ' ' + sizes[i];
};

/**
 * Check if file is an image
 */
export const isImageFile = (file: File): boolean => {
  return file.type.startsWith('image/');
};

/**
 * Check if file is a PDF
 */
export const isPDFFile = (file: File): boolean => {
  return file.type === 'application/pdf';
};<|MERGE_RESOLUTION|>--- conflicted
+++ resolved
@@ -10,17 +10,10 @@
 // Storage bucket names
 // NOTE: These must match the actual bucket names in Supabase Storage
 export const STORAGE_BUCKETS = {
-<<<<<<< HEAD
   CAMPAIGN_IMAGES: 'Campaigns',
   MILESTONE_PROOFS: 'milestone-proofs',
   CHARITY_DOCUMENTS: 'charity-documents',
   PROFILE_AVATARS: 'profile-avatars',
-=======
-  CAMPAIGN_IMAGES: 'Campaigns', // Main bucket for all campaign-related files
-  MILESTONE_PROOFS: 'Campaigns', // Using same bucket with different folders
-  CHARITY_DOCUMENTS: 'Campaigns', // Using same bucket with different folders
-  PROFILE_AVATARS: 'Campaigns', // Using same bucket with different folders
->>>>>>> 3260e11a
 } as const;
 
 export type StorageBucket = typeof STORAGE_BUCKETS[keyof typeof STORAGE_BUCKETS];
