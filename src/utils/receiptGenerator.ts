--- conflicted
+++ resolved
@@ -134,42 +134,12 @@
     doc.text('ClearCause', margin, 22);
   }
 
-<<<<<<< HEAD
   // Company Info (Below Logo)
   doc.setFontSize(9);
   doc.setFont('helvetica', 'normal');
   doc.setTextColor(COLORS.textLight);
   doc.text('Transparent Charity Donation Platform', margin, 32);
   doc.text('www.clearcause.org', margin, 37);
-=======
-  // ClearCause Brand Colors - Matching Design System
-  const primaryColor: [number, number, number] = [29, 78, 216]; // #1d4ed8 - ClearCause Primary Blue
-  const secondaryColor: [number, number, number] = [2, 132, 199]; // #0284c7 - ClearCause Secondary Blue
-  const accentColor: [number, number, number] = [249, 115, 22]; // #F97316 - ClearCause Accent Orange
-  const successColor: [number, number, number] = [34, 197, 94]; // #22C55E - ClearCause Success Green
-  const mutedBlue: [number, number, number] = [224, 242, 254]; // #E0F2FE - ClearCause Muted
-  const textColor: [number, number, number] = [17, 24, 39]; // Gray-900
-  const textSecondary: [number, number, number] = [75, 85, 99]; // Gray-600
-  const lightGray: [number, number, number] = [248, 250, 252]; // #F8FAFC - ClearCause Background
-  const borderGray: [number, number, number] = [229, 231, 235]; // Gray-200
-
-  // ===== ENHANCED HEADER - Gradient from Primary to Secondary =====
-  // Create gradient effect (primary blue at top, transitioning to secondary blue)
-  const headerHeight = 55;
-  const gradientSteps = 20;
-  for (let i = 0; i < gradientSteps; i++) {
-    const ratio = i / gradientSteps;
-    const r = primaryColor[0] + (secondaryColor[0] - primaryColor[0]) * ratio;
-    const g = primaryColor[1] + (secondaryColor[1] - primaryColor[1]) * ratio;
-    const b = primaryColor[2] + (secondaryColor[2] - primaryColor[2]) * ratio;
-    doc.setFillColor(r, g, b);
-    doc.rect(0, (headerHeight * i) / gradientSteps, pageWidth, headerHeight / gradientSteps, 'F');
-  }
-
-  // Accent stripe at top for visual pop
-  doc.setFillColor(...accentColor);
-  doc.rect(0, 0, pageWidth, 2, 'F');
->>>>>>> 758c7cfe
 
   // ===== RECEIPT HEADER (Right Side) =====
   doc.setFontSize(24);
@@ -204,33 +174,11 @@
 
   yPosition += 7;
 
-<<<<<<< HEAD
   // Donor Name
   doc.setFontSize(14);
   doc.setFont('helvetica', 'normal');
   doc.setTextColor(COLORS.text);
   doc.text(data.isAnonymous ? 'Anonymous Donor' : data.donorName, margin, yPosition);
-=======
-  // "You Paid" label (show what donor actually paid)
-  doc.setTextColor(...textSecondary);
-  doc.setFontSize(9);
-  doc.setFont('helvetica', 'normal');
-  doc.text('Total Amount Paid', pageWidth / 2, yPosition + 7, { align: 'center' });
-
-  // Amount in large orange text (use totalCharge if available, fallback to amount)
-  const displayAmount = data.totalCharge || data.amount;
-  doc.setTextColor(...accentColor);
-  doc.setFontSize(22);
-  doc.setFont('helvetica', 'bold');
-  doc.text(
-    `₱${displayAmount.toLocaleString('en-PH', { minimumFractionDigits: 2, maximumFractionDigits: 2 })}`,
-    pageWidth / 2,
-    yPosition + 18,
-    { align: 'center' }
-  );
-
-  yPosition += 34;
->>>>>>> 758c7cfe
 
   // Amount (Large)
   doc.setFontSize(20);
@@ -284,64 +232,8 @@
 
   yPosition = (doc as any).lastAutoTable.finalY + 15;
 
-<<<<<<< HEAD
   // ===== CAMPAIGN IMPACT =====
   doc.setFontSize(11);
-=======
-  // ===== FEE BREAKDOWN SECTION (if fees available) =====
-  if (data.platformFee || data.gatewayFee || data.tipAmount) {
-    doc.setTextColor(...textColor);
-    doc.setFontSize(13);
-    doc.setFont('helvetica', 'bold');
-    doc.text('Payment Breakdown', margin, yPosition);
-    yPosition += 8;
-
-    // Check if donor covered fees (net === gross + tip)
-    const totalFees = (data.platformFee || 0) + (data.gatewayFee || 0);
-    const donorCovered = data.netAmount === data.amount + (data.tipAmount || 0);
-
-    const feeBreakdown = [
-      ['Donation Amount', `₱${data.amount.toFixed(2)}`],
-      ...(data.tipAmount && data.tipAmount > 0 ? [['Tip to ClearCause', `₱${data.tipAmount.toFixed(2)}`]] : []),
-      ...(donorCovered ?
-        [['Transaction Fees (Covered by Donor)', `₱${totalFees.toFixed(2)}`]] :
-        [
-          ['Platform Fee (5%)', `-₱${(data.platformFee || 0).toFixed(2)}`],
-          ['Payment Processing Fee', `-₱${(data.gatewayFee || 0).toFixed(2)}`]
-        ]
-      ),
-      [donorCovered ? 'Amount to Charity (100%)' : 'Amount to Charity', `₱${data.netAmount?.toFixed(2)}`],
-    ];
-
-    autoTable(doc, {
-      startY: yPosition,
-      head: [],
-      body: feeBreakdown,
-      theme: 'plain',
-      styles: {
-        fontSize: 10,
-        cellPadding: 5,
-      },
-      columnStyles: {
-        0: { fontStyle: 'normal', textColor: textSecondary, cellWidth: 70 },
-        1: { fontStyle: 'bold', halign: 'right' },
-      },
-      margin: { left: margin, right: margin },
-      didDrawCell: (data) => {
-        // Highlight the "Amount to Charity" row with green background
-        if (data.row.index === feeBreakdown.length - 1) {
-          doc.setFillColor(34, 197, 94, 0.1); // Success green with 10% opacity
-        }
-      },
-    });
-
-    yPosition = (doc as any).lastAutoTable.finalY + 15;
-  }
-
-  // ===== CAMPAIGN DETAILS =====
-  doc.setTextColor(...textColor);
-  doc.setFontSize(13);
->>>>>>> 758c7cfe
   doc.setFont('helvetica', 'bold');
   doc.setTextColor(COLORS.text);
   doc.text('Donation Impact', margin, yPosition);
